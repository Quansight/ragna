[build-system]
requires = [
    "setuptools>=45",
    "setuptools_scm[toml]>=6.2",
]
build-backend = "setuptools.build_meta"

[project]
name = "Ragna"
authors = [
    { name = "Philip Meier", email = "pmeier@quansight.com" },
]
classifiers = [
    "Development Status :: 4 - Beta",
    "Programming Language :: Python :: 3.9",
    "Programming Language :: Python :: 3.10",
    "Programming Language :: Python :: 3.11",
]
requires-python = ">=3.9"
dependencies = [
    "packaging",
    "importlib_metadata >=4.6; python_version < '3.10'",
    "sqlalchemy >=2",
    "redis",
    "rq",
    "cloudpickle",
    "pydantic <2",
    "structlog",
    "typer",
]
dynamic = ["version"]

[project.optional-dependencies]
console = [
    "rich",
]
<<<<<<< HEAD
api = [
    "fastapi",
    "uvicorn",
]
ui = [
    "panel ==1.3",
    "param",
    "aiohttp",
]
=======
#api = [
#    "fastapi",
#]
#ui = [
#    "panel ==1.3",
#    "param",
#    "aiohttp",
#]
>>>>>>> 53513bf4
# to update the two entries below, run scripts/update_optional_dependencies.py
builtin-components = [
    "chromadb>=0.4",
    "requests",
    "tiktoken",
]
complete = [
<<<<<<< HEAD
    "aiohttp",
    "chromadb>=0.4",
    "fastapi",
    "panel==1.3",
    "param",
    "requests",
    "rich",
    "tiktoken",
    "uvicorn",
=======
    'chromadb>=0.4',
    'requests',
    'rich',
    'tiktoken',
>>>>>>> 53513bf4
]


[tool.setuptools_scm]
write_to = "ragna/_version.py"
local_scheme = "node-and-timestamp"

[project.scripts]
ragna = "ragna._cli:app"

[tool.setuptools.packages.find]
include = [
    "ragna*",
]

[tool.usort.known]
# TODO: remove this with usort>=1.1
third_party = ["panel"]

[tool.ruff]
# Ignore line too long, because due to black the error can only occure for strings
ignore = ["E501"]

[tool.ruff.per-file-ignores]
# ignore unused imports and imports not at the top of the file in __init__.py files
"__init__.py" = ["F401", "E402"]


[tool.pytest.ini_options]
minversion = "6.0"
addopts = "-rfEX --tb=short -Werror"
testpaths = [
    "tests",
]
xfail_strict = true

[tool.mypy]

files = "ragna"

show_error_codes = true
pretty = true

allow_redefinition = true
no_implicit_optional = true

warn_redundant_casts = true
warn_unused_ignores = true

warn_return_any = true
warn_unused_configs = true

[[tool.mypy.overrides]]
module = [
    "fitz",
]
ignore_missing_imports = true<|MERGE_RESOLUTION|>--- conflicted
+++ resolved
@@ -34,26 +34,15 @@
 console = [
     "rich",
 ]
-<<<<<<< HEAD
 api = [
     "fastapi",
     "uvicorn",
 ]
 ui = [
-    "panel ==1.3",
-    "param",
-    "aiohttp",
-]
-=======
-#api = [
-#    "fastapi",
-#]
-#ui = [
 #    "panel ==1.3",
 #    "param",
 #    "aiohttp",
-#]
->>>>>>> 53513bf4
+]
 # to update the two entries below, run scripts/update_optional_dependencies.py
 builtin-components = [
     "chromadb>=0.4",
@@ -61,23 +50,14 @@
     "tiktoken",
 ]
 complete = [
-<<<<<<< HEAD
-    "aiohttp",
     "chromadb>=0.4",
     "fastapi",
-    "panel==1.3",
-    "param",
     "requests",
     "rich",
     "tiktoken",
     "uvicorn",
-=======
-    'chromadb>=0.4',
-    'requests',
-    'rich',
-    'tiktoken',
->>>>>>> 53513bf4
 ]
+
 
 
 [tool.setuptools_scm]
