--- conflicted
+++ resolved
@@ -85,13 +85,9 @@
 [tool.ruff.per-file-ignores]
 # ignore unused imports and imports not at the top of the file in __init__.py files
 "__init__.py" = ["F401", "E402"]
-<<<<<<< HEAD
 # The examples often have imports below the top of the file to follow the narrative
 "docs/examples/**/*.py" = ["E402"]
-=======
 "*.ipynb" = ["E402"]
-
->>>>>>> 2c1e5c40
 
 [tool.pytest.ini_options]
 minversion = "6.0"
