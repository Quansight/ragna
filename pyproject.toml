[build-system]
requires = [
    "setuptools>=64",
    "setuptools_scm[toml]>=8",
]
build-backend = "setuptools.build_meta"

[project]
name = "Ragna"
description = "RAG orchestration framework"
license = "BSD-3-Clause"
license-files = ["LICENSE"]
authors = [
    { name = "Ragna Development Team", email = "connect@quansight.com" },
]
readme = "README.md"
classifiers = [
    "Development Status :: 4 - Beta",
    "Programming Language :: Python :: 3.10",
    "Programming Language :: Python :: 3.11",
    "Programming Language :: Python :: 3.12",
]
requires-python = ">=3.10,<3.14"
dependencies = [
    "aiofiles",
    "fastapi",
    "httpx",
    "packaging",
<<<<<<< HEAD
    # Removing `panel[fastapi]` in favor of the below pinned `panel` and `bokeh-fastapi` dependencies
    # is a temporary fix for https://github.com/Quansight/ragna/issues/565
    # The problem is that ChromaDB hard pins `fastapi`, which then creates conflicts with `panel[fastapi]`.
    # See https://github.com/chroma-core/chroma/issues/4243
    # TODO: Revert this change by replacing the `panel` and `bokeh-fastapi` dependencies with the
    # commented out `panel[fastapi]` dependency when ChromaDB fixes this issue.
    # "panel[fastapi]==1.5.4",
    "panel==1.5.4",
    "bokeh-fastapi>=0.1.3",
    "pydantic>=2.10",
=======
    "panel[fastapi]==1.5.4",
    "pydantic>=2",
>>>>>>> ee4de407
    "pydantic-core",
    "pydantic-settings[toml]>=2.3",
    "PyJWT",
    "python-multipart",
    "questionary",
    "rich",
    "sqlalchemy>=2",
    "starlette",
    "tomlkit",
    "typer",
    "uvicorn",
]
dynamic = ["version"]

[project.urls]
Homepage = "https://ragna.chat"
Documentation = "https://ragna.chat"
Changelog = "https://ragna.chat/en/stable/references/release-notes/"
Repository = "https://github.com/Quansight/ragna"

[project.optional-dependencies]
# to update the array below, run scripts/update_optional_dependencies.py
all = [
    "chromadb>=1.0.13",
    "httpx_sse",
    "ijson",
    "lancedb>=0.2",
    "pyarrow",
    "pymupdf",
    "python-docx",
    "python-pptx",
    "qdrant-client>=1.12.1",
    "tiktoken",
]

[tool.setuptools_scm]
write_to = "ragna/_version.py"
version_scheme = "release-branch-semver"
local_scheme = "node-and-date"

[project.scripts]
ragna = "ragna.__main__:app"

[tool.setuptools.packages.find]
include = [
    "ragna*",
]

[tool.pixi.workspace]
channels = ["conda-forge"]
platforms = ["linux-64", "win-64", "osx-arm64"]

[tool.pixi.pypi-dependencies]
Ragna = { path = ".", editable = true }

[tool.pixi.environments]
default = { features = ["py310"], solve-group = "default" }
default-py310 = { features = ["py310"], solve-group = "default" }
default-py311 = { features = ["py311"], solve-group = "default-py311" }
default-py312 = { features = ["py312"], solve-group = "default-py312" }
default-py313 = { features = ["py313"], solve-group = "default-py313" }
default-all = { features = ["all", "py310"], solve-group = "default" }
default-all-py310 = { features = ["all", "py310"], solve-group = "default" }
default-all-py311 = { features = ["all", "py311"], solve-group = "default-py311" }
default-all-py312 = { features = ["all", "py312"], solve-group = "default-py312" }
default-all-py313 = { features = ["all", "py313"], solve-group = "default-py313" }
dev = { features = ["dev", "py310"], solve-group = "default" }
dev-py310 = { features = ["dev", "py310"], solve-group = "default" }
dev-py311 = { features = ["dev", "py311"], solve-group = "default-py311" }
dev-py312 = { features = ["dev", "py312"], solve-group = "default-py312" }
dev-py313 = { features = ["dev", "py313"], solve-group = "default-py313" }
dev-all = { features = ["all", "dev", "py310"], solve-group = "default" }
dev-all-py310 = { features = ["all", "dev", "py310"], solve-group = "default" }
dev-all-py311 = { features = ["all", "dev", "py311"], solve-group = "default-py311" }
dev-all-py312 = { features = ["all", "dev", "py312"], solve-group = "default-py312" }
dev-all-py313 = { features = ["all", "dev", "py313"], solve-group = "default-py313" }

[tool.pixi.tasks]

[tool.pixi.dependencies]
python = ">=3.10,<3.14"

[tool.pixi.feature.dev.dependencies]
git-lfs = "*"

[tool.pixi.feature.py310.dependencies]
python = "3.10.*"

[tool.pixi.feature.py311.dependencies]
python = "3.11.*"

[tool.pixi.feature.py312.dependencies]
python = "3.12.*"

[tool.pixi.feature.py313.dependencies]
python = "3.13.*"

[tool.pixi.feature.dev.tasks]
optional-dependencies = { cmd="python scripts/update_optional_dependencies.py && git diff --exit-code" }
types = { cmd="mypy" }
test = { cmd="pytest --ignore tests/deploy/ui" }
# Ideally, we should not need to manually define arguments `show_diff` and `colorize_output` and instead
# just pass them as CLI arguments to the `pre-commit` Pixi task. This does not seem to be supported.
# When it is supported, we should remove the argument definitions, as they will have become unnecessary.
pre-commit = { cmd="pre-commit run {{ which_files }} {{ show_diff }} {{ colorize_output }}", args=[ { "arg" = "which_files", "default" = "--files $(git diff --name-only HEAD | tr '\n' ' ')" }, { "arg" = "show_diff", "default" = "" }, { "arg" = "colorize_output", "default" = "" } ] }
ci = { depends-on = [ { "task" = "pre-commit", "args" = ["--all-files"] }, "types", "optional-dependencies", "test"] }
build = { cmd="python -m build" }

[dependency-groups]
dev = [
    "pytest>=6,<9",
    "mypy==1.10.0",
    "httpx-sse>=0.4.0,<0.5",
    "ijson>=3.3.0,<4",
    "sse-starlette>=2.2.1,<3",
    "python-dotenv>=1.1.0,<2",
    "pytest-mock>=3.14.0,<4",
    "pytest-asyncio>=0.26.0,<0.27",
    "pytest-playwright>=0.7.0,<0.8",
    "types-redis>=4.6.0.20241004,<5",
    "pre-commit>=4.2.0,<5",
    "types-aiofiles>=24.1.0.20250326,<25",
    "sqlalchemy-stubs>=0.4,<0.5",
    "setuptools-scm>=8.2.0,<9",
    "pip-tools>=7.4.1,<8",
    # Documentation
    "mkdocs-gallery>=0.10.3,<0.11",
    "mkdocs>=1.6.1,<2",
    "mkdocs-material>=9.6.11,<10",
    "mkdocstrings[python]>=0.29.1,<0.30",
    "mkdocs-gen-files>=0.5.0,<0.6",
    "material-plausible-plugin>=0.3.0,<0.4",
    "mdx-truly-sane-lists>=1.3,<2",
    "build",
]

[tool.ruff.lint]
select = [
    "E",
    "F",
    # import sorting
    "I001"
]
# Ignore line too long, because due to black, the error can only occur for strings
ignore = ["E501"]

[tool.ruff.lint.per-file-ignores]
# ignore unused imports and imports not at the top of the file in __init__.py files
"__init__.py" = ["F401", "E402"]
# The examples often have imports below the top of the file to follow the narrative
"docs/examples/**/*.py" = ["E402", "F704", "I001"]
"docs/tutorials/**/*.py" = ["E402", "F704", "I001"]

[tool.pytest.ini_options]
minversion = "6.0"
addopts = "-ra --tb=short --asyncio-mode=auto --ignore tests/deploy/ui"
asyncio_default_fixture_loop_scope = "function"
testpaths = [
    "tests",
]
filterwarnings = [
    "error",
    "ignore::ResourceWarning",
    # https://github.com/chroma-core/chroma/issues/4190
    "ignore:Accessing the 'model_fields':pydantic.warnings.PydanticDeprecatedSince211",
    # https://github.com/chroma-core/chroma/issues/4193
    "ignore:Python 3.14 will:DeprecationWarning",
    # https://github.com/lancedb/lancedb/issues/2315
    "ignore:Support for class-based `config`:pydantic.warnings.PydanticDeprecatedSince20",
    # https://github.com/pymupdf/PyMuPDF/issues/4392
    "ignore:builtin type \\w+ has no __module__ attribute:DeprecationWarning",
    # https://github.com/qdrant/qdrant-client/issues/983
    # Remove when Qdrant fixes this
    "ignore:invalid escape sequence:SyntaxWarning",
    "ignore:invalid escape sequence:DeprecationWarning",
]
xfail_strict = true

[tool.mypy]

files = "ragna"

plugins = [
    "sqlmypy",
]

show_error_codes = true
pretty = true

disallow_untyped_calls = true
disallow_untyped_defs = true
disallow_incomplete_defs = true

allow_redefinition = true
no_implicit_optional = true

warn_redundant_casts = true
warn_unused_ignores = true

warn_return_any = true
warn_unused_configs = true

[[tool.mypy.overrides]]
module = [
    "ragna.deploy._ui.*",
]
disallow_untyped_calls = false
disallow_untyped_defs = false
disallow_incomplete_defs = false

[[tool.mypy.overrides]]
module = [
    # FIXME: the package should be typed
    "bokeh_fastapi",
    "bokeh_fastapi.handler",
    "docx",
    "fitz",
    "ijson",
    "lancedb",
    "param",
    "pptx",
    "pyarrow",
    "sentence_transformers",
    "traitlets",
]
ignore_missing_imports = true

[[tool.mypy.overrides]]
module = [
    "ragna.deploy._orm",
]
# Our ORM schema doesn't really work with mypy. There are some other ways to define it
# to play ball. We should do that in the future.
disable_error_code = [
    "var-annotated",
]

[[tool.mypy.overrides]]
# 1. We automatically handle user-defined sync and async methods
# 2. It is a fundamental feature of the RAG components to request more parameters than
#    the base class.
# Thus, we just silence mypy where it would complain about the points above.
module = [
    "ragna.deploy._auth",
    "ragna.source_storages.*",
    "ragna.assistants.*"
]
disable_error_code = [
    "override",
]<|MERGE_RESOLUTION|>--- conflicted
+++ resolved
@@ -26,21 +26,8 @@
     "fastapi",
     "httpx",
     "packaging",
-<<<<<<< HEAD
-    # Removing `panel[fastapi]` in favor of the below pinned `panel` and `bokeh-fastapi` dependencies
-    # is a temporary fix for https://github.com/Quansight/ragna/issues/565
-    # The problem is that ChromaDB hard pins `fastapi`, which then creates conflicts with `panel[fastapi]`.
-    # See https://github.com/chroma-core/chroma/issues/4243
-    # TODO: Revert this change by replacing the `panel` and `bokeh-fastapi` dependencies with the
-    # commented out `panel[fastapi]` dependency when ChromaDB fixes this issue.
-    # "panel[fastapi]==1.5.4",
-    "panel==1.5.4",
-    "bokeh-fastapi>=0.1.3",
-    "pydantic>=2.10",
-=======
     "panel[fastapi]==1.5.4",
     "pydantic>=2",
->>>>>>> ee4de407
     "pydantic-core",
     "pydantic-settings[toml]>=2.3",
     "PyJWT",
