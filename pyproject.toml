[build-system]
requires = [
    "setuptools>=45",
    "setuptools_scm[toml]>=6.2",
]
build-backend = "setuptools.build_meta"

[project]
name = "Ragna"
description = "RAG orchestration framework"
license = {file = "LICENSE"}
authors = [
    { name = "Ragna Development Team", email = "connect@quansight.com" },
]
readme = "README.md"
classifiers = [
    "Development Status :: 4 - Beta",
    "Programming Language :: Python :: 3.9",
    "Programming Language :: Python :: 3.10",
    "Programming Language :: Python :: 3.11",
]
requires-python = ">=3.9"
dependencies = [
    "aiofiles",
    "emoji",
    "fastapi",
    "httpx",
    "httpx-sse",
    "importlib_metadata>=4.6; python_version<'3.10'",
    "packaging",
    "panel==1.3.8",
    "pydantic>=2",
    "pydantic-core",
    "pydantic-settings>=2",
    "PyJWT",
    "python-multipart",
    "redis",
    "questionary",
    "rich",
    "sqlalchemy>=2",
    "sse-starlette",
    "starlette",
    "tomlkit",
    "typer",
    "uvicorn",
]
dynamic = ["version"]

[project.urls]
Homepage = "https://ragna.chat"
Documentation = "https://ragna.chat"
Changelog = "https://ragna.chat/en/latest/references/changelog/"
Repository = "https://github.com/Quansight/ragna"

[project.optional-dependencies]
# to update the array below, run scripts/update_optional_dependencies.py
all = [
    "chromadb>=0.4.13",
    "ijson",
    "lancedb>=0.2",
    "pyarrow",
    "pymupdf>=1.23.6",
    "python-docx",
    "python-pptx",
    "tiktoken",
]

[tool.setuptools_scm]
write_to = "ragna/_version.py"
version_scheme = "release-branch-semver"
local_scheme = "node-and-timestamp"

[project.scripts]
ragna = "ragna.__main__:app"

[tool.setuptools.packages.find]
include = [
    "ragna*",
]

[tool.ruff]
select = [
    "E",
    "F",
    # import sorting
    "I001"
]
# Ignore line too long, because due to black, the error can only occur for strings
ignore = ["E501"]

[tool.ruff.per-file-ignores]
# ignore unused imports and imports not at the top of the file in __init__.py files
"__init__.py" = ["F401", "E402"]
# The examples often have imports below the top of the file to follow the narrative
"docs/examples/**/*.py" = ["E402", "F704", "I001"]
"docs/tutorials/**/*.py" = ["E402", "F704", "I001"]

[tool.pytest.ini_options]
minversion = "6.0"
addopts = "-ra --tb=short"
testpaths = [
    "tests",
]
filterwarnings = [
<<<<<<< HEAD
#    "error",
    # This is coming from the nested dependency
    # chromadb -> opentelemetry-exporter-otlp-proto-grpc -> googleapis-common-protos
    # This will be resolved by https://github.com/googleapis/python-api-common-protos/pull/187
    "ignore::DeprecationWarning:pkg_resources",
    "ignore::DeprecationWarning:google.rpc",
=======
    "error",
    # httpx 0.27.0 deprecated some functionality that the test client of starlette /
    # FastApi use. This should be resolved by the next release of these libraries.
    # See https://github.com/encode/starlette/issues/2524
    "ignore:The 'app' shortcut is now deprecated:DeprecationWarning"
>>>>>>> 8202ac07
]
xfail_strict = true

[tool.mypy]

files = "ragna"

show_error_codes = true
pretty = true

disallow_untyped_calls = true
disallow_untyped_defs = true
disallow_incomplete_defs = true

allow_redefinition = true
no_implicit_optional = true

warn_redundant_casts = true
warn_unused_ignores = true

warn_return_any = true
warn_unused_configs = true

[[tool.mypy.overrides]]
module = [
    "ragna.deploy._ui.*",
]
disallow_untyped_calls = false
disallow_untyped_defs = false
disallow_incomplete_defs = false

[[tool.mypy.overrides]]
module = [
    "docx",
    "fitz",
    "ijson",
    "lancedb",
    "param",
    "pptx",
    "pyarrow",
    "sentence_transformers",
]
ignore_missing_imports = true

[[tool.mypy.overrides]]
module = [
    "ragna.deploy._api.orm",
]
# Our ORM schema doesn't really work with mypy. There are some other ways to define it
# to play ball. We should do that in the future.
disable_error_code = [
    "var-annotated",
]

[[tool.mypy.overrides]]
# It is a fundamental feature of the components to request more parameters than the base
# class. Thus, we just silence mypy here.
module = [
    "ragna.source_storages.*",
    "ragna.assistants.*"
]
disable_error_code = [
    "override",
]<|MERGE_RESOLUTION|>--- conflicted
+++ resolved
@@ -102,20 +102,11 @@
     "tests",
 ]
 filterwarnings = [
-<<<<<<< HEAD
-#    "error",
-    # This is coming from the nested dependency
-    # chromadb -> opentelemetry-exporter-otlp-proto-grpc -> googleapis-common-protos
-    # This will be resolved by https://github.com/googleapis/python-api-common-protos/pull/187
-    "ignore::DeprecationWarning:pkg_resources",
-    "ignore::DeprecationWarning:google.rpc",
-=======
     "error",
     # httpx 0.27.0 deprecated some functionality that the test client of starlette /
     # FastApi use. This should be resolved by the next release of these libraries.
     # See https://github.com/encode/starlette/issues/2524
     "ignore:The 'app' shortcut is now deprecated:DeprecationWarning"
->>>>>>> 8202ac07
 ]
 xfail_strict = true
 
