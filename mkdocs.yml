--- conflicted
+++ resolved
@@ -57,12 +57,8 @@
   - scripts/docs/rtd.py
 
 watch:
-<<<<<<< HEAD
+  - ragna
   - scripts/docs
-=======
-  - ragna
-  - scripts/docs_gen_files.py
->>>>>>> 82825370
 
 extra_css:
   - assets/stylesheet.css
