--- conflicted
+++ resolved
@@ -82,36 +82,17 @@
 
 # Explicit navigation
 nav:
-<<<<<<< HEAD
   - index.md
   - install.md
   - Examples: generated/examples
   - Tutorials: generated/tutorials
-=======
-  - "index.md"
-  - "install.md"
-  # - Explanations:
-  #     - "explanations/what-is-rag.md" # Hide for 0.1.0 release
-  - Tutorials:
-      - "tutorials/python-api.md"
-      - "tutorials/rest-api.md"
-      - "tutorials/web-app.md"
->>>>>>> b3cc95ab
   - Community:
       - community/welcome.md
       - community/contribute.md
   - References:
-<<<<<<< HEAD
       - references/python-api.md
       - references/rest-api.md
       - references/cli.md
+      - references/config.md
       - references/faq.md
-      - references/release-notes.md
-=======
-      - "references/python-api.md"
-      - "references/cli.md"
-      - "references/config.md"
-      - "references/rest-api.md"
-      - "references/faq.md"
-      - "references/release-notes.md"
->>>>>>> b3cc95ab
+      - references/release-notes.md