site_name: Ragna

repo_url: https://github.com/Quansight/ragna
copyright: Copyright &copy; 2023 Ragna Development Team at Quansight LLC
extra:
  social:
    - icon: fontawesome/brands/python
      link: https://pypi.org/project/ragna/
  analytics:
    provider: plausible
    domain: ragna.chat

theme:
  name: material
  custom_dir: docs/overrides
  logo: assets/brand/logo-symbol/logo-symbol-white.png
  palette:
    primary: custom
    accent: custom
  font:
    text: Fira Sans
  features:
    - navigation.sections
    - navigation.indexes
    - navigation.top
    - navigation.footer
    - content.code.copy
    - search
    - search.suggest
    - search.highlight
    - announce.dismiss

markdown_extensions:
  - admonition
  - codehilite
  - pymdownx.superfences
  - attr_list
  - md_in_html
  - footnotes
  - pymdownx.emoji:
      emoji_index: !!python/name:material.extensions.emoji.twemoji
      emoji_generator: !!python/name:material.extensions.emoji.to_svg

plugins:
  - search
  - mkdocstrings:
      default_handler: python
      handlers:
        python:
          options:
            show_source: false
            show_root_heading: true
            show_bases: false
            unwrap_annotated: true
          import:
            - https://docs.python.org/3/objects.inv
            - https://fastapi.tiangolo.com/objects.inv
  - gallery:
      examples_dirs:
        - docs/examples
        - docs/tutorials
      gallery_dirs:
        - docs/generated/examples
        - docs/generated/tutorials
      filename_pattern: "/gallery_"
      #      ignore_pattern: "/(?!gallery_).*"
      default_thumb_file: docs/assets/brand/logo-symbol/logo-symbol.svg
  - gen-files:
      scripts:
        - scripts/docs/gen_files.py
  - material-plausible

hooks:
  - scripts/docs/rtd.py

watch:
  - ragna
  - scripts/docs

extra_css:
  - assets/stylesheet.css

# Explicit navigation
nav:
  - index.md
  - install.md
  - Examples: generated/examples
  - Tutorials: generated/tutorials
  - Community:
      - community/welcome.md
      - community/contribute.md
  - References:
<<<<<<< HEAD
      - references/python-api.md
      - references/rest-api.md
      - references/cli.md
      - references/faq.md
      - references/changelog.md
=======
      - "references/python-api.md"
      - "references/rest-api.md"
      - "references/cli.md"
      - "references/faq.md"
      - "references/release-notes.md"
>>>>>>> 5f42831d
<|MERGE_RESOLUTION|>--- conflicted
+++ resolved
@@ -63,7 +63,6 @@
         - docs/generated/examples
         - docs/generated/tutorials
       filename_pattern: "/gallery_"
-      #      ignore_pattern: "/(?!gallery_).*"
       default_thumb_file: docs/assets/brand/logo-symbol/logo-symbol.svg
   - gen-files:
       scripts:
@@ -90,16 +89,8 @@
       - community/welcome.md
       - community/contribute.md
   - References:
-<<<<<<< HEAD
       - references/python-api.md
       - references/rest-api.md
       - references/cli.md
       - references/faq.md
-      - references/changelog.md
-=======
-      - "references/python-api.md"
-      - "references/rest-api.md"
-      - "references/cli.md"
-      - "references/faq.md"
-      - "references/release-notes.md"
->>>>>>> 5f42831d
+      - references/changelog.md