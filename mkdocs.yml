site_name: Ragna
repo_url: https://github.com/Quansight/ragna
copyright: Copyright &copy; 2023 Ragna Development Team at Quansight LLC
extra:
  social:
    - icon: fontawesome/brands/python
      link: https://pypi.org/project/ragna/

theme:
  name: material
  logo: assets/brand/logo-symbol/logo-symbol-white.png
  palette:
    primary: custom
    accent: custom
  font:
    text: Fira Sans
  features:
    - navigation.sections
    - navigation.indexes
    - navigation.top
    - navigation.footer
    - content.code.copy
    - search
    - search.suggest
    - search.highlight

markdown_extensions:
  - admonition
  - codehilite
  - pymdownx.superfences
  - attr_list
  - md_in_html
  - footnotes
  - pymdownx.emoji:
      emoji_index: !!python/name:material.extensions.emoji.twemoji
      emoji_generator: !!python/name:material.extensions.emoji.to_svg

plugins:
  - search
  - mkdocstrings:
      default_handler: python
      handlers:
        python:
          options:
            show_source: false
            show_root_heading: true
            show_bases: false
            unwrap_annotated: true
          import:
            - https://docs.python.org/3/objects.inv
            - https://fastapi.tiangolo.com/objects.inv
  - gen-files:
      scripts:
        - scripts/docs_gen_files.py

watch:
<<<<<<< HEAD
  - ragna
  - scripts/docs_gen_files.py
=======
  - scripts/docs_gen_files.py

extra_css:
  - assets/stylesheet.css

# Explicit navigation
nav:
  - "index.md"
  - "install.md"
  - Tutorials:
      - "tutorials/python-api.md"
      - "tutorials/rest-api.md"
      - "tutorials/web-app.md"
  - How-to:
      - "how-tos/set-configuration.md"
  - Explanations:
      - "explanations/understand-rag.md"
  - Community:
      - "community/welcome.md"
      - "community/contribute.md"
      - "community/brand.md"
  - References:
      - "references/python-api.md"
      - "references/rest-api.md"
      - "references/cli.md"
      - "references/faq.md"
      - "references/changelog.md"
>>>>>>> d5801012
<|MERGE_RESOLUTION|>--- conflicted
+++ resolved
@@ -54,10 +54,7 @@
         - scripts/docs_gen_files.py
 
 watch:
-<<<<<<< HEAD
   - ragna
-  - scripts/docs_gen_files.py
-=======
   - scripts/docs_gen_files.py
 
 extra_css:
@@ -84,5 +81,4 @@
       - "references/rest-api.md"
       - "references/cli.md"
       - "references/faq.md"
-      - "references/changelog.md"
->>>>>>> d5801012
+      - "references/changelog.md"