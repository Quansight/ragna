# Contribution guidelines

Thanks for your interest in contributing to Ragna!

All Ragna development happens on [GitHub](https://github.com/Quansight/ragna).

If you'd like to contribute to an existing issue, make sure to comment on the issue to communicate your interest. If you're interested in something new, open an issue first to express interest and discuss the topic, implementation details, etc. with the Ragna Development Team.

## Local development setup

To contribute to any part of the Ragna codebase (which includes documentation) you can setup a local development space with the following instructions.

### Fork and clone the repository

You can refer to the GitHub documentation on how to [fork](https://docs.github.com/en/get-started/quickstart/fork-a-repo) and [clone](https://docs.github.com/en/repositories/creating-and-managing-repositories/cloning-a-repository) repositories.

Quick reference:

```bash
git clone https://github.com/<your-username>/ragna.git
```

### Set up development environment

We recommend using conda, but you can use any package and environment manager you prefer. The `environment-dev.yml` file at the root of the project lists all the required development dependencies.

Create and activate a conda environment:

```bash
conda env create --file environment-dev.yml
conda activate ragna-dev
```

### Setup pre-commit hooks (optional)

To maintain code standards, you can install some pre-commit hooks that check your contributions when you commit them:

```bash
pre-commit install
```

These checks are also run in the CI on each pull request.

## Contribute code

You install Ragna in editable mode
to test your contributions locally as you develop:

```bash
pip install --editable '.[complete]'
```

Verify that a development version is installed with:

```bash
ragna --version
# Ideal output: ragna <version-number> devXXXX from ...
```

## Contribute documentation

Ragna uses the [Diátaxis framework](https://diataxis.fr/) and the [Google developer documentation style guide](https://developers.google.com/style/) to author documentation, [MkDocs](https://www.mkdocs.org/) to generate the documentation website, and [ReadTheDocs](https://readthedocs.org/projects/ragna/) to serve the website.

You can contribute to narrative documentation by adding and updating files in the `docs` directory.

<<<<<<< HEAD
<!-- TODO: Add notes on contributing examples once we decide the workflow -->

To start a development build of the website that auto-refreshes on new changes,
run the following from the project root:
=======
You can contribute to narrative documentation at `docs/`, and configure the docs website
using `mkdocs.yml`

To start a development build that auto-refreshes on new changes, run the following from
the root directory:
>>>>>>> ebe86019

```bash
mkdocs serve
```

This serves the docs website at [http://127.0.0.1:8000](http://127.0.0.1:8000).<|MERGE_RESOLUTION|>--- conflicted
+++ resolved
@@ -4,15 +4,22 @@
 
 All Ragna development happens on [GitHub](https://github.com/Quansight/ragna).
 
-If you'd like to contribute to an existing issue, make sure to comment on the issue to communicate your interest. If you're interested in something new, open an issue first to express interest and discuss the topic, implementation details, etc. with the Ragna Development Team.
+If you'd like to contribute to an existing issue, make sure to comment on the issue to
+communicate your interest. If you're interested in something new, open an issue first to
+express interest and discuss the topic, implementation details, etc. with the Ragna
+Development Team.
 
 ## Local development setup
 
-To contribute to any part of the Ragna codebase (which includes documentation) you can setup a local development space with the following instructions.
+To contribute to any part of the Ragna codebase (which includes documentation) you can
+setup a local development space with the following instructions.
 
 ### Fork and clone the repository
 
-You can refer to the GitHub documentation on how to [fork](https://docs.github.com/en/get-started/quickstart/fork-a-repo) and [clone](https://docs.github.com/en/repositories/creating-and-managing-repositories/cloning-a-repository) repositories.
+You can refer to the GitHub documentation on how to
+[fork](https://docs.github.com/en/get-started/quickstart/fork-a-repo) and
+[clone](https://docs.github.com/en/repositories/creating-and-managing-repositories/cloning-a-repository)
+repositories.
 
 Quick reference:
 
@@ -22,7 +29,9 @@
 
 ### Set up development environment
 
-We recommend using conda, but you can use any package and environment manager you prefer. The `environment-dev.yml` file at the root of the project lists all the required development dependencies.
+We recommend using conda, but you can use any package and environment manager you
+prefer. The `environment-dev.yml` file at the root of the project lists all the required
+development dependencies.
 
 Create and activate a conda environment:
 
@@ -33,7 +42,8 @@
 
 ### Setup pre-commit hooks (optional)
 
-To maintain code standards, you can install some pre-commit hooks that check your contributions when you commit them:
+To maintain code standards, you can install some pre-commit hooks that check your
+contributions when you commit them:
 
 ```bash
 pre-commit install
@@ -43,8 +53,7 @@
 
 ## Contribute code
 
-You install Ragna in editable mode
-to test your contributions locally as you develop:
+You install Ragna in editable mode to test your contributions locally as you develop:
 
 ```bash
 pip install --editable '.[complete]'
@@ -59,22 +68,19 @@
 
 ## Contribute documentation
 
-Ragna uses the [Diátaxis framework](https://diataxis.fr/) and the [Google developer documentation style guide](https://developers.google.com/style/) to author documentation, [MkDocs](https://www.mkdocs.org/) to generate the documentation website, and [ReadTheDocs](https://readthedocs.org/projects/ragna/) to serve the website.
+Ragna uses the [Diátaxis framework](https://diataxis.fr/) and the
+[Google developer documentation style guide](https://developers.google.com/style/) to
+author documentation, [MkDocs](https://www.mkdocs.org/) to generate the documentation
+website, and [ReadTheDocs](https://readthedocs.org/projects/ragna/) to serve the
+website.
 
-You can contribute to narrative documentation by adding and updating files in the `docs` directory.
+You can contribute to narrative documentation by adding and updating files in the `docs`
+directory.
 
-<<<<<<< HEAD
 <!-- TODO: Add notes on contributing examples once we decide the workflow -->
 
-To start a development build of the website that auto-refreshes on new changes,
-run the following from the project root:
-=======
-You can contribute to narrative documentation at `docs/`, and configure the docs website
-using `mkdocs.yml`
-
-To start a development build that auto-refreshes on new changes, run the following from
-the root directory:
->>>>>>> ebe86019
+To start a development build of the website that auto-refreshes on new changes, run the
+following from the project root:
 
 ```bash
 mkdocs serve
