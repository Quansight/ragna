"""
# Streaming messages

Ragna supports streaming responses from the assistant. This example showcases how this
is performed using the Python and REST API.
"""

# %%
# ## Setup streaming assistant
#
# To be able to stream a message from an assistant, it needs to support streaming. For
# this example, we subclass the [ragna.assistants.RagnaDemoAssistant][], split its
# message on whitespace, and return the individual chunks.
#
# !!! tip
#
#     Of the assistants that Ragna has built in, the following ones support streaming:
#
#     - [Anthropic](https://www.anthropic.com/)
#       - [ragna.assistants.ClaudeOpus][]
#       - [ragna.assistants.ClaudeSonnet][]
#       - [ragna.assistants.ClaudeHaiku][]
#     - [Cohere](https://cohere.com/)
#       - [ragna.assistants.Command][]
#       - [ragna.assistants.CommandLight][]
#     - [Google](https://ai.google.dev/)
#       - [ragna.assistants.GeminiPro][]
#       - [ragna.assistants.GeminiUltra][]
#     - [OpenAI](https://openai.com/)
#       - [ragna.assistants.Gpt35Turbo16k][]
#       - [ragna.assistants.Gpt4][]
#     - [llamafile](https://github.com/Mozilla-Ocho/llamafile)
#       - [ragna.assistants.LlamafileAssistant][]
#     - [Ollama](https://ollama.com/)
#       - [ragna.assistants.OllamaGemma2B][]
#       - [ragna.assistants.OllamaLlama2][]
#       - [ragna.assistants.OllamaLlava][]
#       - [ragna.assistants.OllamaMistral][]
#       - [ragna.assistants.OllamaMixtral][]
#       - [ragna.assistants.OllamaOrcaMini][]
#       - [ragna.assistants.OllamaPhi2][]

from ragna import assistants


class DemoStreamingAssistant(assistants.RagnaDemoAssistant):
    def answer(self, messages):
        content = next(super().answer(messages))
        for chunk in content.split(" "):
            yield f"{chunk} "


# %%
# ## Python API
#
# Let's create and prepare a chat using the assistant we have defined above.

from pathlib import Path

import ragna._docs as ragna_docs

from ragna import Rag, source_storages

print(ragna_docs.SAMPLE_CONTENT)

document_path = Path.cwd() / "ragna.txt"

with open(document_path, "w") as file:
    file.write(ragna_docs.SAMPLE_CONTENT)

chat = Rag().chat(
    input=[document_path],
    source_storage=source_storages.RagnaDemoSourceStorage,
    assistant=DemoStreamingAssistant,
)
_ = await chat.prepare()

# %%

message = await chat.answer("What is Ragna?", stream=True)

# %%
# At this stage, we cannot access the content of the message, e.g. by printing it.

try:
    print(message)
except Exception as error:
    print(f"{type(error).__name__}: {error}")

# %%
# To get the individual chunks, we asynchronously iterate over the `message`.

chunks = [chunk async for chunk in message]

print(len(chunks))
print(chunks)

# %%
# Joining the chunks together results in the full message.

print("".join(chunks))

# %%
# ## REST API

from ragna.deploy import Config

config = Config(assistants=[DemoStreamingAssistant])

ragna_deploy = ragna_docs.RagnaDeploy(config)

client, document = ragna_deploy.get_http_client(
    authenticate=True, upload_sample_document=True
)

# %%
# Start and prepare the chat

chat = (
    client.post(
        "/api/chats",
        json={
            "name": "Tutorial REST API",
<<<<<<< HEAD
            "input": [document],
=======
            "document_ids": [document["id"]],
>>>>>>> 28a980c8
            "source_storage": source_storages.RagnaDemoSourceStorage.display_name(),
            "assistant": DemoStreamingAssistant.display_name(),
        },
    )
    .raise_for_status()
    .json()
)

client.post(f"/api/chats/{chat['id']}/prepare").raise_for_status()

# %%
# Streaming the response is performed with [JSONL](https://jsonlines.org/). Each line
# in the response is valid JSON and corresponds to one chunk.

import json


with client.stream(
    "POST",
    f"/api/chats/{chat['id']}/answer",
    json={"prompt": "What is Ragna?", "stream": True},
) as response:
    chunks = [json.loads(data) for data in response.iter_lines()]

# %%
# The first chunk contains the full message object including the sources along the first
# chunk of the content.

print(len(chunks))
print(json.dumps(chunks[0], indent=2))

# %%
# Subsequent chunks no longer contain the sources.

print(json.dumps(chunks[1], indent=2))

# %%
# Joining the content of the chunks together results in the full message.

print("".join(chunk["content"] for chunk in chunks))

# %%
# Before we close the example, let's terminate the REST API and have a look at what
# would have printed in the terminal if we had started it with the `ragna deploy`
# command.

ragna_deploy.terminate()<|MERGE_RESOLUTION|>--- conflicted
+++ resolved
@@ -121,11 +121,7 @@
         "/api/chats",
         json={
             "name": "Tutorial REST API",
-<<<<<<< HEAD
-            "input": [document],
-=======
-            "document_ids": [document["id"]],
->>>>>>> 28a980c8
+            "input": [document["id"]],
             "source_storage": source_storages.RagnaDemoSourceStorage.display_name(),
             "assistant": DemoStreamingAssistant.display_name(),
         },
