--- conflicted
+++ resolved
@@ -29,7 +29,8 @@
 #     - [OpenAI](https://openai.com/)
 #       - [ragna.assistants.Gpt35Turbo16k][]
 #       - [ragna.assistants.Gpt4][]
-<<<<<<< HEAD
+#     - [llamafile](https://github.com/Mozilla-Ocho/llamafile)
+#       - [ragna.assistants.LlamafileAssistant][]
 #     - [Ollama](https://ollama.com/)
 #       - [ragna.assistants.OllamaGemma2B][]
 #       - [ragna.assistants.OllamaLlama2][]
@@ -38,10 +39,6 @@
 #       - [ragna.assistants.OllamaMixtral][]
 #       - [ragna.assistants.OllamaOrcaMini][]
 #       - [ragna.assistants.OllamaPhi2][]
-=======
-#     - [llamafile](https://github.com/Mozilla-Ocho/llamafile)
-#       - [ragna.assistants.LlamafileAssistant][]
->>>>>>> a45bd906
 
 from ragna import assistants
 
