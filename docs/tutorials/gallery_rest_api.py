"""
# REST API

Ragna was designed to help you quickly build custom RAG powered web
applications. For this you can leverage the built-in
[REST API](../../references/deploy.md).

This tutorial walks you through basic steps of using Ragna's REST API.
"""

# %%
# ## Step 1: Start the REST API
#
# Ragnas REST API is normally started from a terminal with
#
# ```bash
# $ ragna deploy
# ```
#
# For this tutorial we use our helper that does the equivalent just from Python.
#
# !!! note
#
#     By default, the REST API is started from the `ragna.toml` configuration file in
#     the current working directory. If you don't have a configuration file yet, you can
#     run
#
#     ```bash
#     $ ragna init
#     ```
#
#     to start an interactive wizard that helps you create one. The config that we'll
#     be using for this tutorial is equivalent of picking the first option the wizard
#     offers you, i.e. using only demo components.

import ragna._docs as ragna_docs

from ragna.deploy import Config

config = Config()

ragna_deploy = ragna_docs.RagnaDeploy(config=config)

# %%
# Let's make sure the REST API is started correctly and can be reached.

import httpx

client = httpx.Client(base_url=f"http://{config.hostname}:{config.port}")
client.get("/health").raise_for_status()


# %%
# ## Step 2: Authentication
#
# In order to use Ragna's REST API, we need to authenticate first. This is handled by
# the [ragna.deploy.Auth][] class, which can be overridden through the config. By
# default, [ragna.deploy.NoAuth][] is used. By hitting the `/login` endpoint, we get a
# session cookie, which is later used to authorize our requests.

client.get("/login", follow_redirects=True)
dict(client.cookies)

# %%
# !!! note
#
#     In a regular deployment, you'll have login through your browser and create an API
#     key in your profile page. The API key is used as
#     [bearer token](https://swagger.io/docs/specification/authentication/bearer-authentication/)
#     and can be set with
#
#     ```python
#     httpx.Client(..., headers={"Authorization": f"Bearer {RAGNA_API_KEY}"})
#     ```

# %%
# ## Step 3: Uploading documents
#
# Before we start with the upload process, let's first have a look what kind of
# documents are supported.

import json

response = client.get("/api/components").raise_for_status()
print(json.dumps(response.json(), indent=2))

# %%
# For simplicity, let's use a demo document with some information about Ragna

from pathlib import Path

print(ragna_docs.SAMPLE_CONTENT)

document_path = Path.cwd() / "ragna.txt"

with open(document_path, "w") as file:
    file.write(ragna_docs.SAMPLE_CONTENT)

# %%
# The upload process in Ragna consists of two parts:
#
# 1. Register the document in Ragna's database. This returns the document ID, which is
#    needed for the upload.

response = client.post(
    "/api/documents", json=[{"name": document_path.name}]
).raise_for_status()
documents = response.json()
print(json.dumps(documents, indent=2))

# %%
# 2. Perform the upload through a
# [multipart request](https://swagger.io/docs/specification/describing-request-body/multipart-requests/)
# with the following parameters:
#
# - The field is `documents` for all entries
# - The field name is the ID of the document returned by step 1.
# - The field value is the binary content of the document.

client.put(
    "/api/documents",
    files=[("documents", (documents[0]["id"], open(document_path, "rb")))],
)

# %%
# ## Step 4: Select a source storage and assistant
#
# The configuration we are using only supports demo components for the source storage
# and assistant and so we pick them here.

from ragna import source_storages, assistants

source_storage = source_storages.RagnaDemoSourceStorage.display_name()
assistant = assistants.RagnaDemoAssistant.display_name()

print(f"{source_storage=}, {assistant=}")

# %%
# ## Step 5: Start chatting
#
# Now that we have uploaded a document, and selected a source storage and assistant to
# be used, we can create a new chat.

response = client.post(
    "/api/chats",
    json={
        "name": "Tutorial REST API",
<<<<<<< HEAD
        "input": [document],
=======
        "document_ids": [document["id"] for document in documents],
>>>>>>> 28a980c8
        "source_storage": source_storage,
        "assistant": assistant,
    },
).raise_for_status()
chat = response.json()
print(json.dumps(chat, indent=2))

# %%
# As can be seen by the `"prepared": false` value in the `chat` JSON object we still
# need to prepare it.

client.post(f"/api/chats/{chat['id']}/prepare").raise_for_status()

# %%
# Finally, we can get answers to our questions.

response = client.post(
    f"/api/chats/{chat['id']}/answer",
    json={"prompt": "What is Ragna?"},
).raise_for_status()
answer = response.json()
print(json.dumps(answer, indent=2))

# %%

print(answer["content"])

# %%
# Before we close the tutorial, let's terminate the REST API and have a look at what
# would have printed in the terminal if we had started it with the `ragna deploy`
# command.

ragna_deploy.terminate()<|MERGE_RESOLUTION|>--- conflicted
+++ resolved
@@ -145,11 +145,7 @@
     "/api/chats",
     json={
         "name": "Tutorial REST API",
-<<<<<<< HEAD
-        "input": [document],
-=======
-        "document_ids": [document["id"] for document in documents],
->>>>>>> 28a980c8
+        "input": [document["id"] for document in documents],
         "source_storage": source_storage,
         "assistant": assistant,
     },
