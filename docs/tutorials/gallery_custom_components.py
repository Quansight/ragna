--- conflicted
+++ resolved
@@ -213,13 +213,8 @@
 response = client.post(
     "/api/chats",
     json={
-<<<<<<< HEAD
-        "name": "Tutorial REST API",
-        "input": [document],
-=======
         "name": "Tutorial Custom Components",
-        "document_ids": [document["id"]],
->>>>>>> 28a980c8
+        "input": [document["id"]],
         "source_storage": TutorialSourceStorage.display_name(),
         "assistant": TutorialAssistant.display_name(),
         "params": {},
@@ -345,13 +340,8 @@
 response = client.post(
     "/api/chats",
     json={
-<<<<<<< HEAD
-        "name": "Tutorial REST API",
-        "input": [document],
-=======
         "name": "Tutorial Elaborate Custom Components",
-        "document_ids": [document["id"]],
->>>>>>> 28a980c8
+        "input": [document["id"]],
         "source_storage": TutorialSourceStorage.display_name(),
         "assistant": ElaborateTutorialAssistant.display_name(),
         "params": {
