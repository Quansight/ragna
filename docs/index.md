---
title: Home
---

# ![Ragna logo](brand-assets/logo-lockup-horizontal/logo-lockup-horizontal.png)

Ragna is an open source RAG orchestration framework.

<<<<<<< HEAD
With an intuitive API for quick experimentation and built-in tools for creating production-ready application, you can quickly quickly Large Language Models (LLMs) for your work.
=======
- **Python API** for RAG orchestration
- **REST API** for building web applications
- **Ready-to-use web application** with UI for uploading documents, selecting models,
  and chat interface.
>>>>>>> ebe86019

[Get started](get-started.md){ .md-button }

## Key features

<!-- TODO: Switch to Card grid when it's available in the OSS version.
Ref: https://squidfunk.github.io/mkdocs-material/reference/grids/#using-card-grids -->

### Python API designed for experimentation  :fontawesome-solid-flask:{ .icon }

Explore and test different LLMs quickly in Python.

[Learn more →](tutorials/python-api.md)


### Web UI for chat interface  :fontawesome-solid-window-maximize:{ .icon }

Select and configure LLMs, upload documents, and chat with the LLM with a web application. Use it out-of-the-box or as a reference to build custom web applications.

[Learn more →](tutorials/rest-api.md)


### REST API to build web apps :fontawesome-solid-bolt:{ .icon }

Create custom RAG-based web applications for your particular needs.

[Learn more →](tutorials/web-app.md)

### Free and Open Source in ethos :fontawesome-solid-heart:{ .icon }

Ragna is developed and distributed under the permissive BSD 3-Clause License for open source software.

[Join the community →](community/contribute.md)<|MERGE_RESOLUTION|>--- conflicted
+++ resolved
@@ -6,14 +6,9 @@
 
 Ragna is an open source RAG orchestration framework.
 
-<<<<<<< HEAD
-With an intuitive API for quick experimentation and built-in tools for creating production-ready application, you can quickly quickly Large Language Models (LLMs) for your work.
-=======
-- **Python API** for RAG orchestration
-- **REST API** for building web applications
-- **Ready-to-use web application** with UI for uploading documents, selecting models,
-  and chat interface.
->>>>>>> ebe86019
+With an intuitive API for quick experimentation and built-in tools for creating
+production-ready application, you can quickly leverage Large Language Models (LLMs) for
+your work.
 
 [Get started](get-started.md){ .md-button }
 
@@ -22,19 +17,18 @@
 <!-- TODO: Switch to Card grid when it's available in the OSS version.
 Ref: https://squidfunk.github.io/mkdocs-material/reference/grids/#using-card-grids -->
 
-### Python API designed for experimentation  :fontawesome-solid-flask:{ .icon }
+### Python API designed for experimentation :fontawesome-solid-flask:{ .icon }
 
 Explore and test different LLMs quickly in Python.
 
 [Learn more →](tutorials/python-api.md)
 
+### Web UI for chat interface :fontawesome-solid-window-maximize:{ .icon }
 
-### Web UI for chat interface  :fontawesome-solid-window-maximize:{ .icon }
-
-Select and configure LLMs, upload documents, and chat with the LLM with a web application. Use it out-of-the-box or as a reference to build custom web applications.
+Select and configure LLMs, upload documents, and chat with the LLM with a web
+application. Use it out-of-the-box or as a reference to build custom web applications.
 
 [Learn more →](tutorials/rest-api.md)
-
 
 ### REST API to build web apps :fontawesome-solid-bolt:{ .icon }
 
@@ -44,6 +38,7 @@
 
 ### Free and Open Source in ethos :fontawesome-solid-heart:{ .icon }
 
-Ragna is developed and distributed under the permissive BSD 3-Clause License for open source software.
+Ragna is developed and distributed under the permissive BSD 3-Clause License for open
+source software.
 
 [Join the community →](community/contribute.md)