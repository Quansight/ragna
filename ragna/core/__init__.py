--- conflicted
+++ resolved
@@ -1,4 +1,3 @@
-<<<<<<< HEAD
 __all__ = [
     "Assistant",
     "Authentication",
@@ -24,25 +23,11 @@
     "task_config",
 ]
 
-
-# usort: skip
-from ._authentication import Authentication, RagnaDemoAuthentication  # usort: skip
-
-# usort: skip
-from ._components import (
-    Assistant,
-    Component,
-    Message,
-    MessageRole,
-    Source,
-    SourceStorage,
-=======
 from ._utils import (
     EnvVarRequirement,
     PackageRequirement,
     RagnaException,
     Requirement,
->>>>>>> 05191d99
 )
 
 # isort: split
@@ -80,9 +65,5 @@
 
 from ragna._utils import fix_module
 
-# isort: split
-
-from ragna._utils import fix_module
-
 fix_module(globals())
 del fix_module