--- conflicted
+++ resolved
@@ -4,10 +4,7 @@
 import enum
 import functools
 import inspect
-<<<<<<< HEAD
 import uuid
-=======
->>>>>>> 1b51d277
 from typing import (
     AsyncIterable,
     AsyncIterator,
@@ -78,20 +75,14 @@
             method = getattr(cls, method_name)
             params = iter(inspect.signature(method).parameters.values())
             annotations = get_type_hints(method)
-<<<<<<< HEAD
+            # Skip over the protocol parameters in order for the model below to only
+            # comprise concrete parameters.
+
             for _ in range(num_protocol_params):
                 next(params)
 
-            models[(cls, method_name)] = pydantic.create_model(  # type: ignore[call-overload]
-=======
-            # Skip over the protocol parameters in order for the model below to only
-            # comprise concrete parameters.
-            for _ in range(num_protocol_params):
-                next(params)
-
             models[(cls, method_name)] = pydantic.create_model(
                 # type: ignore[call-overload]
->>>>>>> 1b51d277
                 f"{cls.__name__}.{method_name}",
                 **{
                     param.name: (
