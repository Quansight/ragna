from __future__ import annotations

import abc
import enum
import functools
import inspect
import uuid
<<<<<<< HEAD
=======
from datetime import datetime, timezone
>>>>>>> 28a980c8
from typing import (
    Any,
    AsyncIterable,
    AsyncIterator,
    Iterator,
    Optional,
    Type,
    Union,
    get_type_hints,
)

import pydantic
import pydantic.utils
from fastapi import status

from ._document import Document
from ._metadata_filter import MetadataFilter
from ._utils import RagnaException, RequirementsMixin, merge_models


class Component(RequirementsMixin):
    """Base class for RAG components.

    !!! tip See also

        - [ragna.core.SourceStorage][]
        - [ragna.core.Assistant][]
    """

    @classmethod
    def display_name(cls) -> str:
        """
        Returns:
            Component name.
        """
        return cls.__name__

    def __repr__(self) -> str:
        return self.display_name()

    # FIXME: rename this to reflect that these methods can be parametrized from the chat
    #  level
    __ragna_protocol_methods__: list[str]

    @classmethod
    @functools.cache
    def _protocol_models(
        cls,
    ) -> dict[tuple[Type[Component], str], Type[pydantic.BaseModel]]:
        # This method dynamically builds a pydantic.BaseModel for the extra parameters
        # of each method that is listed in the __ragna_protocol_methods__ class
        # variable. These models are used by ragna.core.Chat._unpack_chat_params to
        # validate and distribute the **params passed by the user.

        # Walk up the MRO until we find the __ragna_protocol_methods__ variable. This is
        # the indicator that we found the protocol class. We use this as a reference for
        # which params of a protocol method are part of the protocol (think positional
        # parameters) and which are requested by the concrete class (think keyword
        # parameters).
        protocol_cls, protocol_methods = next(
            (cls_, cls_.__ragna_protocol_methods__)  # type: ignore[attr-defined]
            for cls_ in cls.__mro__
            if "__ragna_protocol_methods__" in cls_.__dict__
        )
        models = {}
        for method_name in protocol_methods:
            num_protocol_params = len(
                inspect.signature(getattr(protocol_cls, method_name)).parameters
            )
            method = getattr(cls, method_name)
            params = iter(inspect.signature(method).parameters.values())
            annotations = get_type_hints(method)
            # Skip over the protocol parameters in order for the model below to only
            # comprise concrete parameters.

            for _ in range(num_protocol_params):
                next(params)

            models[(cls, method_name)] = pydantic.create_model(
                # type: ignore[call-overload]
                f"{cls.__name__}.{method_name}",
                **{
                    param.name: (
                        annotations[param.name],
                        (
                            param.default
                            if param.default is not inspect.Parameter.empty
                            else ...
                        ),
                    )
                    for param in params
                },
            )
        return models

    @classmethod
    @functools.cache
    def _protocol_model(cls) -> Type[pydantic.BaseModel]:
        return merge_models(cls.display_name(), *cls._protocol_models().values())


class Source(pydantic.BaseModel):
    """Data class for sources stored inside a source storage.

    Attributes:
        id: Unique ID of the source.
        document: Document this source belongs to.
        location: Location of the source inside the document.
        content: Content of the source.
        num_tokens: Number of tokens of the content.
    """

    id: str
    document_id: uuid.UUID
    document_name: str
    location: str
    content: str
    num_tokens: int

    def __hash__(self) -> int:
        return hash(self.id)


class SourceStorage(Component, abc.ABC):
    __ragna_protocol_methods__ = ["store", "retrieve"]

    @abc.abstractmethod
    def store(self, corpus_name: str, documents: list[Document]) -> None:
        """Store content of documents.

        Args:
            corpus_name: Name of the corpus to store the documents in.
            documents: Documents to store.
        """
        ...

    @abc.abstractmethod
    def retrieve(
        self, corpus_name: str, metadata_filter: MetadataFilter, prompt: str
    ) -> list[Source]:
        """Retrieve sources for a given prompt.

        Args:
            corpus_name: Name of the corpus to retrieve sources from.
            metadata_filter: Filter to select available sources.
            prompt: Prompt to retrieve sources for.

        Returns:
            Matching sources for the given prompt ordered by relevance.
        """
        ...

    def list_corpuses(self) -> list[str]:
        """List available corpuses.

        Returns:
            List of available corpuses.
        """
        raise RagnaException(
            "list_corpuses is not implemented",
            source_storage=self.__class__.display_name(),
            http_status_code=status.HTTP_400_BAD_REQUEST,
            http_detail=RagnaException.MESSAGE,
        )

    def list_metadata(
        self, corpus_name: Optional[str] = None
    ) -> dict[str, dict[str, tuple[str, list[Any]]]]:
        """List available metadata for corpuses.

        Args:
            corpus_name: Only return metadata for this corpus.

        Returns:
            List of available metadata.
        """
        raise RagnaException(
            "list_metadata is not implemented",
            source_storage=self.__class__.display_name(),
            http_status_code=status.HTTP_400_BAD_REQUEST,
            http_detail=RagnaException.MESSAGE,
        )


class MessageRole(str, enum.Enum):
    """Message role

    Attributes:
        SYSTEM: The message was produced by the system. This includes the welcome
            message when [preparing a new chat][ragna.core.Chat.prepare] as well as
            error messages.
        USER: The message was produced by the user.
        ASSISTANT: The message was produced by an assistant.
    """

    SYSTEM = "system"
    USER = "user"
    ASSISTANT = "assistant"


class Message:
    """Data class for messages.

    Attributes:
        role: The message producer.
        sources: The sources used to produce the message.

    !!! tip "See also"

        - [ragna.core.Chat.prepare][]
        - [ragna.core.Chat.answer][]
    """

    def __init__(
        self,
        content: Union[str, AsyncIterable[str]],
        *,
        role: MessageRole = MessageRole.SYSTEM,
        sources: Optional[list[Source]] = None,
        id: Optional[uuid.UUID] = None,
        timestamp: Optional[datetime] = None,
    ) -> None:
        if isinstance(content, str):
            self._content: str = content
        else:
            self._content_stream: AsyncIterable[str] = content

        self.role = role
        self.sources = sources or []

        if id is None:
            id = uuid.uuid4()
        self.id = id

        if timestamp is None:
            timestamp = datetime.now(timezone.utc)
        self.timestamp = timestamp

    async def __aiter__(self) -> AsyncIterator[str]:
        if hasattr(self, "_content"):
            yield self._content
            return

        chunks = []
        async for chunk in self._content_stream:
            chunks.append(chunk)
            yield chunk

        self._content = "".join(chunks)

    async def read(self) -> str:
        if not hasattr(self, "_content"):
            # Since self.__aiter__ is already setting the self._content attribute, we
            # only need to exhaust the content stream here.
            async for _ in self:
                pass
        return self._content

    @property
    def content(self) -> str:
        if not hasattr(self, "_content"):
            raise RuntimeError(
                "Message content cannot be accessed without having iterated over it, "
                "e.g. `async for chunk in message`, or reading the content, e.g. "
                "`await message.read()`, first."
            )
        return self._content

    def __str__(self) -> str:
        return self.content

    def __repr__(self) -> str:
        return (
            f"{type(self).__name__}("
            f"content={self.content}, role={self.role}, sources={self.sources}"
            f")"
        )


class Assistant(Component, abc.ABC):
    """Abstract base class for assistants used in [ragna.core.Chat][]"""

    __ragna_protocol_methods__ = ["answer"]

    @abc.abstractmethod
    def answer(self, messages: list[Message]) -> Iterator[str]:
        """Answer a prompt given the chat history.

        Args:
            messages: List of messages in the chat history. The last item is the current
                user prompt and has the relevant sources attached to it.

        Returns:
            Answer.
        """
        ...<|MERGE_RESOLUTION|>--- conflicted
+++ resolved
@@ -5,10 +5,7 @@
 import functools
 import inspect
 import uuid
-<<<<<<< HEAD
-=======
 from datetime import datetime, timezone
->>>>>>> 28a980c8
 from typing import (
     Any,
     AsyncIterable,
