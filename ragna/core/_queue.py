--- conflicted
+++ resolved
@@ -8,13 +8,8 @@
 
 from ._components import Component
 from ._config import Config
-<<<<<<< HEAD
 
 from ._utils import PackageRequirement, RagnaException
-=======
-from ._core import RagnaException
-from ._requirement import PackageRequirement
->>>>>>> 9a4e3746
 
 
 def task_config(retries: int = 0, retry_delay: int = 0):
@@ -39,7 +34,7 @@
         return execute(*self.args)
 
 
-T = TypeVar("T", bound=RagComponent)
+T = TypeVar("T", bound=Component)
 
 
 class Queue:
@@ -86,23 +81,12 @@
         return _huey
 
     def parse_component(
-        self,
-<<<<<<< HEAD
-        component: Union[Type[Component], Component, str],
-        *,
-        load: bool = False,
-    ) -> Type[Component]:
-        if isinstance(component, type) and issubclass(component, Component):
-=======
-        component: Union[Type[T], T, str],
-        *,
-        load: Optional[bool] = None,
+        self, component: Union[Type[T], T, str], *, load: Optional[bool] = None
     ) -> Type[T]:
         if load is None:
             load = isinstance(self._huey, huey.MemoryHuey)
 
-        if isinstance(component, type) and issubclass(component, RagComponent):
->>>>>>> 9a4e3746
+        if isinstance(component, type) and issubclass(component, Component):
             cls = component
             instance = None
         elif isinstance(component, Component):
