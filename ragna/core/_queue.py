--- conflicted
+++ resolved
@@ -82,16 +82,12 @@
 
         return _huey
 
-<<<<<<< HEAD
-    def load_component(self, component: Union[Type[T], T, str]) -> Type[T]:
-=======
     def parse_component(
         self,
-        component: Union[Type[RagComponent], RagComponent, str],
+        component: Union[Type[T], T, str],
         *,
         load: bool = False,
-    ) -> Type[RagComponent]:
->>>>>>> 2970082c
+    ) -> Type[T]:
         if isinstance(component, type) and issubclass(component, RagComponent):
             cls = component
             instance = None
