from __future__ import annotations

import datetime
import itertools
from collections import defaultdict
from typing import Any, Optional, Sequence, Type, TypeVar, Union

from pydantic import BaseModel, create_model, Extra

from ._assistant import Assistant, Message, MessageRole

from ._component import RagComponent
from ._config import Config
from ._core import RagnaException, RagnaId
from ._document import Document
from ._queue import Queue
from ._source_storage import SourceStorage

T = TypeVar("T", bound=RagComponent)


class Rag:
    def __init__(
        self,
        config: Optional[Config] = None,
        *,
        load_components: Optional[bool] = None,
    ):
        self.config = config or Config()
        self._logger = self.config.get_logger()

        self._queue = Queue(self.config, load_components=load_components)

        self._chats: dict[(str, str), Chat] = {}

    async def new_chat(
        self,
        *,
        name: Optional[str] = None,
        documents: Sequence[Any],
        source_storage: Union[Type[RagComponent], RagComponent, str],
        assistant: Union[Type[RagComponent], RagComponent, str],
        **params,
    ):
<<<<<<< HEAD
        documents = self._parse_documents(documents)
        source_storage = self._queue.load_component(source_storage)
        assistant = self._queue.load_component(assistant)
=======
        documents = self._parse_documents(documents, user=user)
        source_storage = self._queue.parse_component(source_storage, load=True)
        assistant = self._queue.parse_component(assistant, load=True)
>>>>>>> 2970082c

        return Chat(
            queue=self._queue,
            name=name,
            documents=documents,
            source_storage=source_storage,
            assistant=assistant,
            **params,
        )

    def _parse_documents(self, documents: Sequence[Any]) -> list[Document]:
        documents_ = []
        for document in documents:
            if not isinstance(document, Document):
                document = self.config.document_class(document)

            if not document.is_available():
                raise RagnaException(
                    "Document not available",
                    document=document,
                    http_status_code=404,
                    http_detail=f"Document with ID {document.id} not available.",
                )

            documents_.append(document)
        return documents_

<<<<<<< HEAD
=======
    def _add_document(self, *, user: str, id: RagnaId, name: str, metadata):
        self._state.add_document(user=user, id=id, name=name, metadata=metadata)

    def _get_document(self, user: str, id: RagnaId):
        state = self._state.get_document(user=user, id=id)
        if state is None:
            raise RagnaException(
                "Document not found",
                user=user,
                id=id,
                http_status_code=404,
                http_detail=RagnaException.EVENT,
            )
        return self.config.document_class(
            id=id, name=state.name, metadata=state.metadata_
        )

    def _get_chats(self, *, user: str):
        chats = [
            Chat(
                rag=self,
                user=user,
                id=chat_state.id,
                name=chat_state.name,
                documents=[
                    self.config.document_class(
                        id=document_state.id,
                        name=document_state.name,
                        metadata=document_state.metadata_,
                    )
                    for document_state in chat_state.document_states
                ],
                source_storage=self._queue.parse_component(chat_state.source_storage),
                assistant=self._queue.parse_component(chat_state.assistant),
                messages=[
                    Message(
                        id=message_state.id,
                        content=message_state.content,
                        role=message_state.role,
                        sources=[
                            ReconstructedSource(
                                id=source_state.id,
                                document_id=source_state.document_id,
                                document_name=source_state.document_state.name,
                                location=source_state.location,
                            )
                            for source_state in message_state.source_states
                        ],
                    )
                    for message_state in chat_state.message_states
                ],
                **chat_state.params,
            )
            for chat_state in self._state.get_chats(user=user)
        ]
        self._chats.update({(user, chat.id): chat for chat in chats})
        return chats

    def _get_chat(self, *, user: str, id: RagnaId):
        key = (user, id)

        chat = self._chats.get(key)
        if chat is not None:
            return chat

        self._get_chats(user=user)

        chat = self._chats.get(key)
        if chat is not None:
            return chat

        raise RagnaException(
            "Chat not found",
            user=user,
            id=id,
            http_status_code=404,
            detail=RagnaException.EVENT,
        )

>>>>>>> 2970082c

class Chat:
    def __init__(
        self,
        *,
        queue: Queue,
        name: Optional[str] = None,
        documents: list[Document],
        source_storage: Type[SourceStorage],
        assistant: Type[Assistant],
        messages: Optional[list[Message]] = None,
        **params: Any,
    ):
        self._queue = queue
        self.name = name or f"{datetime.datetime.now():%c}"

        self.documents = documents
        self.source_storage = source_storage
        self.assistant = assistant

        self.params = params
        self._unpacked_params = self._unpack_chat_params(params)

        self.messages = messages or []

        self._started = False
        self._closed = False

    async def start(self):
        if self._started:
            raise RagnaException(
                "Chat is already started",
                chat=self,
                http_status_code=400,
                detail=RagnaException.EVENT,
            )
        elif self._closed:
            raise RagnaException(
                "Chat is closed and cannot be restarted",
                chat=self,
                http_status_code=400,
                http_detail=RagnaException.EVENT,
            )

        await self._enqueue(self.source_storage, "store", self.documents)
        self._started = True

        welcome = Message(
            id=RagnaId.make(),
            content="How can I help you with the documents?",
            role=MessageRole.SYSTEM,
        )
        self.messages.append(welcome)

        return self

    async def close(self):
        self._closed = True
        return self

    async def answer(self, prompt: str):
        if not self._started:
            raise RagnaException(
                "Chat is not started",
                chat=self,
                http_status_code=400,
                detail=RagnaException.EVENT,
            )
        elif self._closed:
            raise RagnaException(
                "Chat is closed",
                chat=self,
                http_status_code=400,
                http_detail=RagnaException.EVENT,
            )

        prompt = Message(id=RagnaId.make(), content=prompt, role=MessageRole.USER)
        self.messages.append(prompt)

        sources = await self._enqueue(self.source_storage, "retrieve", prompt.content)
        content = await self._enqueue(self.assistant, "answer", prompt.content, sources)

        answer = Message(
            id=RagnaId.make(),
            content=content,
            role=MessageRole.ASSISTANT,
            sources=sources,
        )
        self.messages.append(answer)
        return answer

    class _SpecialChatParams(BaseModel):
        user: str
        chat_id: RagnaId
        chat_name: str

    def _unpack_chat_params(self, params):
        source_storage_models = self.source_storage._models()
        assistant_models = self.assistant._models()

        ChatModel = self._merge_models(
            self._SpecialChatParams,
            *source_storage_models.values(),
            *assistant_models.values(),
        )

        chat_model = ChatModel(
            user=self._user,
            chat_id=self.id,
            chat_name=self.name,
            **params,
        )
        chat_params = chat_model.dict(exclude_none=True)
        return {
            component_and_action: model(**chat_params).dict()
            for component_and_action, model in itertools.chain(
                source_storage_models.items(), assistant_models.items()
            )
        }

    def _merge_models(self, *models):
        raw_field_definitions = defaultdict(list)
        for model_cls in models:
            for name, field in model_cls.__fields__.items():
                raw_field_definitions[name].append(
                    (field.type_, ... if field.required else field.default)
                )

        field_definitions = {}
        for name, definitions in raw_field_definitions.items():
            if len(definitions) == 1:
                field_definitions[name] = definitions[0]
                continue

            types, defaults = zip(*definitions)

            types = set(types)
            if len(types) > 1:
                raise RagnaException(f"Mismatching types for field {name}: {types}")
            type_ = types.pop()

            default = ... if any(default is ... for default in defaults) else None

            field_definitions[name] = (type_, default)

        class Config:
            extra = Extra.forbid

        return create_model(str(self), __config__=Config, **field_definitions)

    async def _enqueue(self, component, action, *args):
        try:
            return await self._queue.enqueue(
                component, action, args, self._unpacked_params[(component, action)]
            )
        except RagnaException as exc:
            exc.extra["component"] = component.display_name()
            exc.extra["action"] = action
            raise exc

    async def __aenter__(self):
        await self.start()
        return self

    async def __aexit__(self, *_):
        await self.close()<|MERGE_RESOLUTION|>--- conflicted
+++ resolved
@@ -42,15 +42,9 @@
         assistant: Union[Type[RagComponent], RagComponent, str],
         **params,
     ):
-<<<<<<< HEAD
         documents = self._parse_documents(documents)
-        source_storage = self._queue.load_component(source_storage)
-        assistant = self._queue.load_component(assistant)
-=======
-        documents = self._parse_documents(documents, user=user)
         source_storage = self._queue.parse_component(source_storage, load=True)
         assistant = self._queue.parse_component(assistant, load=True)
->>>>>>> 2970082c
 
         return Chat(
             queue=self._queue,
@@ -78,88 +72,6 @@
             documents_.append(document)
         return documents_
 
-<<<<<<< HEAD
-=======
-    def _add_document(self, *, user: str, id: RagnaId, name: str, metadata):
-        self._state.add_document(user=user, id=id, name=name, metadata=metadata)
-
-    def _get_document(self, user: str, id: RagnaId):
-        state = self._state.get_document(user=user, id=id)
-        if state is None:
-            raise RagnaException(
-                "Document not found",
-                user=user,
-                id=id,
-                http_status_code=404,
-                http_detail=RagnaException.EVENT,
-            )
-        return self.config.document_class(
-            id=id, name=state.name, metadata=state.metadata_
-        )
-
-    def _get_chats(self, *, user: str):
-        chats = [
-            Chat(
-                rag=self,
-                user=user,
-                id=chat_state.id,
-                name=chat_state.name,
-                documents=[
-                    self.config.document_class(
-                        id=document_state.id,
-                        name=document_state.name,
-                        metadata=document_state.metadata_,
-                    )
-                    for document_state in chat_state.document_states
-                ],
-                source_storage=self._queue.parse_component(chat_state.source_storage),
-                assistant=self._queue.parse_component(chat_state.assistant),
-                messages=[
-                    Message(
-                        id=message_state.id,
-                        content=message_state.content,
-                        role=message_state.role,
-                        sources=[
-                            ReconstructedSource(
-                                id=source_state.id,
-                                document_id=source_state.document_id,
-                                document_name=source_state.document_state.name,
-                                location=source_state.location,
-                            )
-                            for source_state in message_state.source_states
-                        ],
-                    )
-                    for message_state in chat_state.message_states
-                ],
-                **chat_state.params,
-            )
-            for chat_state in self._state.get_chats(user=user)
-        ]
-        self._chats.update({(user, chat.id): chat for chat in chats})
-        return chats
-
-    def _get_chat(self, *, user: str, id: RagnaId):
-        key = (user, id)
-
-        chat = self._chats.get(key)
-        if chat is not None:
-            return chat
-
-        self._get_chats(user=user)
-
-        chat = self._chats.get(key)
-        if chat is not None:
-            return chat
-
-        raise RagnaException(
-            "Chat not found",
-            user=user,
-            id=id,
-            http_status_code=404,
-            detail=RagnaException.EVENT,
-        )
-
->>>>>>> 2970082c
 
 class Chat:
     def __init__(
