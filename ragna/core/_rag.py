from __future__ import annotations

import contextlib
import datetime
import inspect
import itertools
import uuid
from collections import defaultdict
from typing import (
    TYPE_CHECKING,
    Any,
    AsyncIterator,
    Awaitable,
    Callable,
    Generic,
    Iterable,
    Iterator,
    Optional,
    TypeVar,
    Union,
    cast,
)

import pydantic
<<<<<<< HEAD
from fastapi import status
=======
import pydantic_core
>>>>>>> 6bdda75c
from starlette.concurrency import iterate_in_threadpool, run_in_threadpool

from ._components import Assistant, Component, Message, MessageRole, SourceStorage
from ._document import Document, LocalDocument
from ._utils import RagnaException, default_user, merge_models

if TYPE_CHECKING:
    from ragna.deploy import Config

T = TypeVar("T")
C = TypeVar("C", bound=Component, covariant=True)


class Rag(Generic[C]):
    """RAG workflow.

    !!! tip

        This class can be imported from `ragna` directly, e.g.

        ```python
        from ragna import Rag
        ```
    """

    def __init__(
        self,
        *,
        config: Optional[Config] = None,
        ignore_unavailable_components: bool = False,
    ) -> None:
        self._components: dict[type[C], C] = {}
        self._display_name_map: dict[str, type[C]] = {}

        if config is not None:
            self._preload_components(
                config=config,
                ignore_unavailable_components=ignore_unavailable_components,
            )

    def _preload_components(
        self, *, config: Config, ignore_unavailable_components: bool
    ) -> None:
        for components in [config.source_storages, config.assistants]:
            components = cast(list[type[Component]], components)
            at_least_one = False
            for component in components:
                loaded_component = self._load_component(
                    component,  #  type: ignore[arg-type]
                    ignore_unavailable=ignore_unavailable_components,
                )
                if loaded_component is None:
                    print(
                        f"Ignoring {component.display_name()}, because it is not available."
                    )
                else:
                    at_least_one = True

            if not at_least_one:
                raise RagnaException(
                    "No component available",
                    components=[component.display_name() for component in components],
                )

    def _load_component(
        self, component: Union[C, type[C], str], *, ignore_unavailable: bool = False
    ) -> Optional[C]:
        cls: type[C]
        instance: Optional[C]

        if isinstance(component, Component):
            instance = cast(C, component)
            cls = type(instance)
        elif isinstance(component, type) and issubclass(component, Component):
            cls = component
            instance = None
        elif isinstance(component, str):
            try:
                cls = self._display_name_map[component]
            except KeyError:
                raise RagnaException(
                    "Unknown component",
                    display_name=component,
                    help="Did you forget to create the Rag() instance with a config?",
                    http_status_code=status.HTTP_422_UNPROCESSABLE_ENTITY,
                    http_detail=f"Unknown component '{component}'",
                ) from None

            instance = None
        else:
            raise RagnaException

        if cls not in self._components:
            if instance is None:
                if not cls.is_available():
                    if ignore_unavailable:
                        return None

                    raise RagnaException(
                        "Component not available", name=cls.display_name()
                    )
                instance = cls()

            self._components[cls] = instance
            self._display_name_map[cls.display_name()] = cls

        return self._components[cls]

    def chat(
        self,
        *,
        documents: Iterable[Any],
        source_storage: Union[SourceStorage, type[SourceStorage], str],
        assistant: Union[Assistant, type[Assistant], str],
        **params: Any,
    ) -> Chat:
        """Create a new [ragna.core.Chat][].

        Args:
            documents: Documents to use. If any item is not a [ragna.core.Document][],
                [ragna.core.LocalDocument.from_path][] is invoked on it.
            FIXME
            source_storage: Source storage to use.
            assistant: Assistant to use.
            **params: Additional parameters passed to the source storage and assistant.
        """
        return Chat(
            self,
            documents=documents,
            source_storage=cast(SourceStorage, self._load_component(source_storage)),  #  type: ignore[arg-type]
            assistant=cast(Assistant, self._load_component(assistant)),  #  type: ignore[arg-type]
            **params,
        )


class SpecialChatParams(pydantic.BaseModel):
    user: str = pydantic.Field(default_factory=default_user)
    chat_id: uuid.UUID = pydantic.Field(default_factory=uuid.uuid4)
    chat_name: str = pydantic.Field(
        default_factory=lambda: f"Chat {datetime.datetime.now():%x %X}"
    )


class Chat:
    """
    !!! tip

        This object is usually not instantiated manually, but rather through
        [ragna.core.Rag.chat][].

    A chat needs to be [`prepare`][ragna.core.Chat.prepare]d before prompts can be
    [`answer`][ragna.core.Chat.answer]ed.

    Can be used as context manager to automatically invoke
    [`prepare`][ragna.core.Chat.prepare]:

    ```python
    rag = Rag()

    async with rag.chat(
        documents=[path],
        source_storage=ragna.core.RagnaDemoSourceStorage,
        assistant=ragna.core.RagnaDemoAssistant,
    ) as chat:
        print(await chat.answer("What is Ragna?"))
    ```

    Args:
        rag: The RAG workflow this chat is associated with.
        documents: Documents to use. If any item is not a [ragna.core.Document][],
            [ragna.core.LocalDocument.from_path][] is invoked on it.
        source_storage: Source storage to use.
        assistant: Assistant to use.
        **params: Additional parameters passed to the source storage and assistant.
    """

    def __init__(
        self,
        rag: Rag,
        *,
        documents: Iterable[Any],
        source_storage: SourceStorage,
        assistant: Assistant,
        **params: Any,
    ) -> None:
        self._rag = rag

        self.documents = self._parse_documents(documents)
        self.source_storage = source_storage
        self.assistant = assistant

        special_params = SpecialChatParams().model_dump()
        special_params.update(params)
        params = special_params
        self.params = params
        self._unpacked_params = self._unpack_chat_params(params)

        self._prepared = False
        self._messages: list[Message] = []

    async def prepare(self) -> Message:
        """Prepare the chat.

        This [`store`][ragna.core.SourceStorage.store]s the documents in the selected
        source storage. Afterwards prompts can be [`answer`][ragna.core.Chat.answer]ed.

        Returns:
            Welcome message.

        Raises:
            ragna.core.RagnaException: If chat is already
                [`prepare`][ragna.core.Chat.prepare]d.
        """
        if self._prepared:
            raise RagnaException(
                "Chat is already prepared",
                chat=self,
                http_status_code=400,
                detail=RagnaException.EVENT,
            )

        await self._run(self.source_storage.store, self.documents)
        self._prepared = True

        welcome = Message(
            content="How can I help you with the documents?",
            role=MessageRole.SYSTEM,
        )
        self._messages.append(welcome)
        return welcome

    async def answer(self, prompt: str, *, stream: bool = False) -> Message:
        """Answer a prompt.

        Returns:
            Answer.

        Raises:
            ragna.core.RagnaException: If chat is not
                [`prepare`][ragna.core.Chat.prepare]d.
        """
        if not self._prepared:
            raise RagnaException(
                "Chat is not prepared",
                chat=self,
                http_status_code=400,
                detail=RagnaException.EVENT,
            )

        self._messages.append(Message(content=prompt, role=MessageRole.USER))

        sources = await self._run(self.source_storage.retrieve, self.documents, prompt)

        answer = Message(
            content=self._run_gen(self.assistant.answer, prompt, sources),
            role=MessageRole.ASSISTANT,
            sources=sources,
        )
        if not stream:
            await answer.read()

        self._messages.append(answer)

        return answer

    def _parse_documents(self, documents: Iterable[Any]) -> list[Document]:
        return [
            (
                document
                if isinstance(document, Document)
                else LocalDocument.from_path(document)
            )
            for document in documents
        ]

    def _unpack_chat_params(
        self, params: dict[str, Any]
    ) -> dict[Callable, dict[str, Any]]:
        # This method does two things:
        # 1. Validate the **params against the signatures of the protocol methods of the
        #    used components. This makes sure that
        #    - No parameter is passed that isn't used by at least one component
        #    - No parameter is missing that is needed by at least one component
        #    - No parameter is passed in the wrong type
        # 2. Prepare the distribution of the parameters to the protocol method that
        #    requested them. The actual distribution happens in self._run and
        #    self._run_gen, but is only a dictionary lookup by then.
        component_models = {
            getattr(component, name): model
            for component in [self.source_storage, self.assistant]
            for (_, name), model in component._protocol_models().items()
        }

        ChatModel = merge_models(
            f"{self.__module__}.{type(self).__name__}-{self.params['chat_id']}",
            SpecialChatParams,
            *component_models.values(),
            config=pydantic.ConfigDict(extra="forbid"),
        )

        with self._format_validation_error(ChatModel):
            chat_model = ChatModel.model_validate(params, strict=True)

        chat_params = chat_model.model_dump(exclude_none=True)
        return {
            fn: model(**chat_params).model_dump()
            for fn, model in component_models.items()
        }

    @contextlib.contextmanager
    def _format_validation_error(
        self, model_cls: type[pydantic.BaseModel]
    ) -> Iterator[None]:
        try:
            yield
        except pydantic.ValidationError as validation_error:
            errors = defaultdict(list)
            for error in validation_error.errors():
                errors[error["type"]].append(error)

            parts = [
                f"Validating the Chat parameters resulted in {validation_error.error_count()} errors:",
                "",
            ]

            def format_error(
                error: pydantic_core.ErrorDetails,
                *,
                annotation: bool = False,
                value: bool = False,
            ) -> str:
                param = cast(str, error["loc"][0])

                formatted_error = f"- {param}"
                if annotation:
                    annotation_ = cast(
                        type, model_cls.model_fields[param].annotation
                    ).__name__
                    formatted_error += f": {annotation_}"

                if value:
                    value_ = error["input"]
                    formatted_error += (
                        f" = {value_!r}" if annotation else f"={value_!r}"
                    )

                return formatted_error

            if "extra_forbidden" in errors:
                parts.extend(
                    [
                        "The following parameters are unknown:",
                        "",
                        *[
                            format_error(error, value=True)
                            for error in errors["extra_forbidden"]
                        ],
                        "",
                    ]
                )

            if "missing" in errors:
                parts.extend(
                    [
                        "The following parameters are missing:",
                        "",
                        *[
                            format_error(error, annotation=True)
                            for error in errors["missing"]
                        ],
                        "",
                    ]
                )

            type_errors = ["string_type", "int_type", "float_type", "bool_type"]
            if any(type_error in errors for type_error in type_errors):
                parts.extend(
                    [
                        "The following parameters have the wrong type:",
                        "",
                        *[
                            format_error(error, annotation=True, value=True)
                            for error in itertools.chain.from_iterable(
                                errors[type_error] for type_error in type_errors
                            )
                        ],
                        "",
                    ]
                )

            raise RagnaException("\n".join(parts))

    async def _run(
        self, fn: Union[Callable[..., T], Callable[..., Awaitable[T]]], *args: Any
    ) -> T:
        kwargs = self._unpacked_params[fn]
        if inspect.iscoroutinefunction(fn):
            fn = cast(Callable[..., Awaitable[T]], fn)
            coro = fn(*args, **kwargs)
        else:
            fn = cast(Callable[..., T], fn)
            coro = run_in_threadpool(fn, *args, **kwargs)

        return await coro

    async def _run_gen(
        self,
        fn: Union[Callable[..., Iterator[T]], Callable[..., AsyncIterator[T]]],
        *args: Any,
    ) -> AsyncIterator[T]:
        kwargs = self._unpacked_params[fn]
        if inspect.isasyncgenfunction(fn):
            fn = cast(Callable[..., AsyncIterator[T]], fn)
            async_gen = fn(*args, **kwargs)
        else:
            fn = cast(Callable[..., Iterator[T]], fn)
            async_gen = iterate_in_threadpool(fn(*args, **kwargs))

        async for item in async_gen:
            yield item

    async def __aenter__(self) -> Chat:
        await self.prepare()
        return self

    async def __aexit__(
        self, exc_type: type[Exception], exc: Exception, traceback: str
    ) -> None:
        pass<|MERGE_RESOLUTION|>--- conflicted
+++ resolved
@@ -22,11 +22,8 @@
 )
 
 import pydantic
-<<<<<<< HEAD
+import pydantic_core
 from fastapi import status
-=======
-import pydantic_core
->>>>>>> 6bdda75c
 from starlette.concurrency import iterate_in_threadpool, run_in_threadpool
 
 from ._components import Assistant, Component, Message, MessageRole, SourceStorage
