--- conflicted
+++ resolved
@@ -221,15 +221,9 @@
                 detail=RagnaException.EVENT,
             )
 
-<<<<<<< HEAD
-        self._messages.append(Message(content=prompt, role=MessageRole.USER))
-
         sources = await self._run(
             self.source_storage.retrieve, self.metadata_filter, prompt
         )
-=======
-        sources = await self._run(self.source_storage.retrieve, self.documents, prompt)
->>>>>>> 1b51d277
 
         question = Message(content=prompt, role=MessageRole.USER, sources=sources)
         self._messages.append(question)
