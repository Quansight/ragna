from __future__ import annotations

import datetime
import itertools
import uuid
from collections import defaultdict
from typing import Any, cast, Iterable, Optional, Type, TypeVar, Union

import pydantic
from pydantic import BaseModel, ConfigDict, create_model, Field

from ._components import Assistant, Component, Message, MessageRole, SourceStorage
from ._config import Config
from ._document import Document
from ._queue import Queue
from ._utils import default_user, RagnaException

T = TypeVar("T", bound=Component)


class Rag:
    def __init__(
        self,
        config: Optional[Config] = None,
        *,
        load_components: Optional[bool] = None,
    ):
        self.config = config or Config()
        self._queue = Queue(self.config, load_components=load_components)

    def chat(
        self,
        *,
        documents: Iterable[Any],
        source_storage: Union[Type[SourceStorage], SourceStorage, str],
        assistant: Union[Type[Assistant], Assistant, str],
        **params: Any,
    ) -> Chat:
        """Create a new [ragna.core.Chat][]."""
        return Chat(
            self,
            documents=documents,
            source_storage=source_storage,
            assistant=assistant,
            **params,
        )


<<<<<<< HEAD
=======
def default_user() -> str:
    with contextlib.suppress(Exception):
        return getpass.getuser()
    with contextlib.suppress(Exception):
        return os.getlogin()
    return "Ragna"


>>>>>>> 192f0fef
class _SpecialChatParams(BaseModel):
    user: str = Field(default_factory=default_user)
    chat_id: uuid.UUID = Field(default_factory=uuid.uuid4)
    chat_name: str = Field(
        default_factory=lambda: f"Chat {datetime.datetime.now():%x %X}"
    )


class Chat:
    """
    !!! note

        This object is usually not instantiated manually, but rather through
        [ragna.core.Rag.chat][].

    A chat needs to be [`prepare`][ragna.core.Chat.prepare]d before prompts can be
    [`answer`][ragna.core.Chat.answer]ed.

    Can be used as context manager to automatically invoke
    [`prepare`][ragna.core.Chat.prepare]:

    ```python
    rag = Rag()

    async with rag.chat(
        documents=[path],
        source_storage=ragna.core.RagnaDemoSourceStorage,
        assistant=ragna.core.RagnaDemoAssistant,
    ) as chat:
        print(await chat.answer("What is Ragna?"))
    ```
    """

    def __init__(
        self,
        rag: Rag,
        *,
        documents: Iterable[Any],
        source_storage: Union[Type[SourceStorage], SourceStorage, str],
        assistant: Union[Type[Assistant], Assistant, str],
        **params: Any,
    ) -> None:
        self._rag = rag

        self.documents = self._parse_documents(documents)
        self.source_storage = self._rag._queue.parse_component(source_storage)
        self.assistant = self._rag._queue.parse_component(assistant)

        special_params = _SpecialChatParams().model_dump()

        special_params.update(params)
        params = special_params
        self.params = params
        self._unpacked_params = self._unpack_chat_params(params)

        self._prepared = False
        self._messages: list[Message] = []

    async def prepare(self) -> Message:
        """Prepare the chat.

        This [`store`][ragna.core.SourceStorage.store]s the documents in the selected
        source storage. Afterwards prompts can be [`answer`][ragna.core.Chat.answer]ed.

        Raises:
            ragna.core.RagnaException: If chat is already
                [`prepare`][ragna.core.Chat.prepare]d.
        """
        if self._prepared:
            raise RagnaException(
                "Chat is already prepared",
                chat=self,
                http_status_code=400,
                detail=RagnaException.EVENT,
            )

        await self._enqueue(self.source_storage, "store", self.documents)
        self._prepared = True

        welcome = Message(
            content="How can I help you with the documents?",
            role=MessageRole.SYSTEM,
        )
        self._messages.append(welcome)
        return welcome

    async def answer(self, prompt: str) -> Message:
        """Answer a prompt

        Raises:
            ragna.core.RagnaException: If chat is not
                [`prepare`][ragna.core.Chat.prepare]d.
        """
        if not self._prepared:
            raise RagnaException(
                "Chat is not prepared",
                chat=self,
                http_status_code=400,
                detail=RagnaException.EVENT,
            )

        prompt = Message(content=prompt, role=MessageRole.USER)
        self._messages.append(prompt)

        sources = await self._enqueue(
            self.source_storage, "retrieve", self.documents, prompt.content
        )
        answer = Message(
            content=await self._enqueue(
                self.assistant, "answer", prompt.content, sources
            ),
            role=MessageRole.ASSISTANT,
            sources=sources,
        )
        self._messages.append(answer)

        # FIXME: add error handling
        # return (
        #     "I'm sorry, but I'm having trouble helping you at this time. "
        #     "Please retry later. "
        #     "If this issue persists, please contact your administrator."
        # )

        return answer

    def _parse_documents(self, documents: Iterable[Any]) -> list[Document]:
        documents_ = []
        for document in documents:
            if not isinstance(document, Document):
<<<<<<< HEAD
                document = self._rag.config.core.document(document)
=======
                document = self._rag.config.rag.document(
                    document  # type: ignore[misc, call-arg]
                )
>>>>>>> 192f0fef

            if not document.is_readable():
                raise RagnaException(
                    "Document not readable",
                    document=document,
                    http_status_code=404,
                )

            documents_.append(document)
        return documents_

    def _unpack_chat_params(
        self, params: dict[str, Any]
    ) -> dict[tuple[Type[Component], str], dict[str, Any]]:
        source_storage_models = self.source_storage._models()
        assistant_models = self.assistant._models()

        ChatModel = self._merge_models(
            _SpecialChatParams,
            *source_storage_models.values(),
            *assistant_models.values(),
        )

        chat_params = ChatModel(**params).model_dump(exclude_none=True)
        return {
            component_and_action: model(**chat_params).model_dump()
            for component_and_action, model in itertools.chain(
                source_storage_models.items(), assistant_models.items()
            )
        }

    def _merge_models(
        self, *models: Type[pydantic.BaseModel]
    ) -> Type[pydantic.BaseModel]:
        raw_field_definitions = defaultdict(list)
        for model_cls in models:
            for name, field in model_cls.model_fields.items():
                raw_field_definitions[name].append(
                    (field.annotation, field.is_required())
                )

        field_definitions = {}
        for name, definitions in raw_field_definitions.items():
            types, requireds = zip(*definitions)

            types = set(types)
            if len(types) > 1:
                raise RagnaException(f"Mismatching types for field {name}: {types}")
            type_ = types.pop()

            default = ... if any(requireds) else None

            field_definitions[name] = (type_, default)

<<<<<<< HEAD
        return create_model(
            str(self.params["chat_id"]),
            __config__=ConfigDict(extra="forbid"),
            **field_definitions,
=======
        return cast(
            Type[pydantic.BaseModel],
            create_model(  # type: ignore[call-overload]
                str(self), __config__=ConfigDict(extra="forbid"), **field_definitions
            ),
>>>>>>> 192f0fef
        )

    async def _enqueue(
        self, component: Type[Component], action: str, *args: Any
    ) -> Any:
        try:
            return await self._rag._queue.enqueue(
                component, action, args, self._unpacked_params[(component, action)]
            )
        except RagnaException as exc:
            exc.extra["component"] = component.display_name()
            exc.extra["action"] = action
            raise exc

    async def __aenter__(self) -> Chat:
        await self.prepare()
        return self

    async def __aexit__(
        self, exc_type: Type[Exception], exc: Exception, traceback: str
    ) -> None:
        pass<|MERGE_RESOLUTION|>--- conflicted
+++ resolved
@@ -46,17 +46,6 @@
         )
 
 
-<<<<<<< HEAD
-=======
-def default_user() -> str:
-    with contextlib.suppress(Exception):
-        return getpass.getuser()
-    with contextlib.suppress(Exception):
-        return os.getlogin()
-    return "Ragna"
-
-
->>>>>>> 192f0fef
 class _SpecialChatParams(BaseModel):
     user: str = Field(default_factory=default_user)
     chat_id: uuid.UUID = Field(default_factory=uuid.uuid4)
@@ -186,13 +175,9 @@
         documents_ = []
         for document in documents:
             if not isinstance(document, Document):
-<<<<<<< HEAD
-                document = self._rag.config.core.document(document)
-=======
-                document = self._rag.config.rag.document(
+                document = self._rag.config.core.document(
                     document  # type: ignore[misc, call-arg]
                 )
->>>>>>> 192f0fef
 
             if not document.is_readable():
                 raise RagnaException(
@@ -247,18 +232,13 @@
 
             field_definitions[name] = (type_, default)
 
-<<<<<<< HEAD
-        return create_model(
-            str(self.params["chat_id"]),
-            __config__=ConfigDict(extra="forbid"),
-            **field_definitions,
-=======
         return cast(
             Type[pydantic.BaseModel],
             create_model(  # type: ignore[call-overload]
-                str(self), __config__=ConfigDict(extra="forbid"), **field_definitions
+                self.params["chat_id"],
+                __config__=ConfigDict(extra="forbid"),
+                **field_definitions,
             ),
->>>>>>> 192f0fef
         )
 
     async def _enqueue(
