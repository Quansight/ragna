from collections import defaultdict
from pathlib import Path

from typing import Annotated, Optional, Type

import tomlkit
import typer

import ragna

<<<<<<< HEAD
from ragna.core import Config, Requirement
=======
from ragna.core import Config, EnvVarRequirement, PackageRequirement, Requirement
from ragna.core._queue import Queue
>>>>>>> 9a4e3746

app = typer.Typer(
    name="ragna",
    invoke_without_command=True,
    no_args_is_help=True,
    add_completion=False,
    pretty_exceptions_enable=False,
)


def version_callback(value: bool):
    if value:
        print(f"ragna {ragna.__version__} from {ragna.__path__[0]}")
        raise typer.Exit()


@app.callback()
def _main(
    version: Annotated[
        Optional[bool],
        typer.Option(
            "--version", callback=version_callback, help="Show version and exit."
        ),
    ] = None
):
    pass


ConfigPath = Annotated[
    Optional[Path],
    typer.Option("--config", "-c"),
]


@app.command(help="List requirements")
def config(*, path: ConfigPath = None, force: bool = False):
    if path is None:
        path = Path.cwd() / "ragna.toml"

    if path.exists() and not force:
        raise Exception

    with open(path, "w") as file:
        file.write(tomlkit.dumps(Config().model_dump(mode="json")))

    # config = json.loads(Config().model_dump_json())
    # confg = Config().model_dump()
    # # FIXME: handle secrets either plain or not at all
    #
    # a = tomlkit.dumps(confg)
    # print(a)
    #
    # # a = tomlkit.TOMLDocument.fromkeys(list(config.keys()), list(config.values()))
    #
    # print(tomlkit.dumps(a))

    # if not PackageRequirement("rich").is_available():
    #     print("Please install rich")
    #     raise typer.Exit(1)
    #
    # import rich
    # from rich.table import Table
    #
    # table = Table(
    #     "",
    #     "name",
    #     "environment variables",
    #     "packages",
    #     show_lines=True,
    # )
    #
    # for name, cls in itertools.chain(
    #     config.registered_source_storage_classes.items(),
    #     config.registered_assistant_classes.items(),
    # ):
    #     requirements = _split_requirements(cls.requirements())
    #     table.add_row(
    #         _yes_or_no(cls.is_available()),
    #         name,
    #         _format_requirements(requirements[EnvVarRequirement]),
    #         _format_requirements(requirements[PackageRequirement]),
    #     )
    #
    # rich.print(table)


def _split_requirements(
    requirements: list[Requirement],
) -> dict[Type[Requirement], list[Requirement]]:
    split_reqs = defaultdict(list)
    for req in requirements:
        split_reqs[type(req)].append(req)
    return split_reqs


def _format_requirements(requirements: list[Requirement]):
    if not requirements:
        return "N/A"

    return "\n".join(f"{_yes_or_no(req.is_available())} {req}" for req in requirements)


def _yes_or_no(condition):
    return ":white_check_mark:" if condition else ":x:"


<<<<<<< HEAD
# FIXME
# @app.command(help="Start Ragna API")
# def api(*, config: ConfigAnnotated = "ragna.builtin_config"):
#     required_packages = [
#         package
#         for package in ["fastapi", "uvicorn"]
#         if not PackageRequirement(package).is_available()
#     ]
#     if required_packages:
#         print(f"Please install {', '.join(required_packages)}")
#         raise typer.Exit(1)
#
#     import uvicorn
#
#     from ragna._api import api
#
#     rag = Rag(config=config)
#
#     components = urlsplit(config.ragna_api_url)
#     uvicorn.run(api(rag), host=components.hostname, port=components.port)
#
#
# @app.command(help="Start Ragna worker(s)")
# def worker(
#     *,
#     config: ConfigAnnotated = "ragna.builtin_config",
#     num_workers: Annotated[int, typer.Option("--num-workers", "-n")] = 1,
# ):
#     queue = Queue(config, load_components=True)
#     worker = queue.create_worker(num_workers)
#
#     # FIXME: we need to configure this properly
#     logging.basicConfig(level=logging.INFO)
#     worker.run()
=======
@app.command(help="Start Ragna API")
def api(*, config: ConfigAnnotated = "ragna.demo_config"):
    required_packages = [
        package
        for package in ["fastapi", "uvicorn"]
        if not PackageRequirement(package).is_available()
    ]
    if required_packages:
        print(f"Please install {', '.join(required_packages)}")
        raise typer.Exit(1)

    import uvicorn

    from ragna._api import api

    components = urlsplit(config.ragna_api_url)
    uvicorn.run(api(config), host=components.hostname, port=components.port)


@app.command(help="Start Ragna worker(s)")
def worker(
    *,
    config: ConfigAnnotated = "ragna.demo_config",
    num_workers: Annotated[int, typer.Option("--num-workers", "-n")] = 1,
):
    queue = Queue(config, load_components=True)
    worker = queue.create_worker(num_workers)

    # FIXME: we need to configure this properly
    logging.basicConfig(level=logging.INFO)
    worker.run()
>>>>>>> 9a4e3746
<|MERGE_RESOLUTION|>--- conflicted
+++ resolved
@@ -8,12 +8,8 @@
 
 import ragna
 
-<<<<<<< HEAD
 from ragna.core import Config, Requirement
-=======
-from ragna.core import Config, EnvVarRequirement, PackageRequirement, Requirement
-from ragna.core._queue import Queue
->>>>>>> 9a4e3746
+
 
 app = typer.Typer(
     name="ragna",
@@ -120,7 +116,6 @@
     return ":white_check_mark:" if condition else ":x:"
 
 
-<<<<<<< HEAD
 # FIXME
 # @app.command(help="Start Ragna API")
 # def api(*, config: ConfigAnnotated = "ragna.builtin_config"):
@@ -154,37 +149,4 @@
 #
 #     # FIXME: we need to configure this properly
 #     logging.basicConfig(level=logging.INFO)
-#     worker.run()
-=======
-@app.command(help="Start Ragna API")
-def api(*, config: ConfigAnnotated = "ragna.demo_config"):
-    required_packages = [
-        package
-        for package in ["fastapi", "uvicorn"]
-        if not PackageRequirement(package).is_available()
-    ]
-    if required_packages:
-        print(f"Please install {', '.join(required_packages)}")
-        raise typer.Exit(1)
-
-    import uvicorn
-
-    from ragna._api import api
-
-    components = urlsplit(config.ragna_api_url)
-    uvicorn.run(api(config), host=components.hostname, port=components.port)
-
-
-@app.command(help="Start Ragna worker(s)")
-def worker(
-    *,
-    config: ConfigAnnotated = "ragna.demo_config",
-    num_workers: Annotated[int, typer.Option("--num-workers", "-n")] = 1,
-):
-    queue = Queue(config, load_components=True)
-    worker = queue.create_worker(num_workers)
-
-    # FIXME: we need to configure this properly
-    logging.basicConfig(level=logging.INFO)
-    worker.run()
->>>>>>> 9a4e3746
+#     worker.run()