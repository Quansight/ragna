--- conflicted
+++ resolved
@@ -8,10 +8,5 @@
 
     __version__ = "UNKNOWN"
 
-<<<<<<< HEAD
-from . import api, assistants, core, source_storages, utils
-=======
 from . import assistants, core, source_storages, utils
->>>>>>> 21ac6fb8
-
 from .core import Config, Rag