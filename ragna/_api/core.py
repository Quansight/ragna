--- conflicted
+++ resolved
@@ -13,11 +13,7 @@
 from . import database, schemas
 
 
-<<<<<<< HEAD
-def app(config: Config):
-=======
-def api(config: Config) -> FastAPI:
->>>>>>> 192f0fef
+def app(config: Config) -> FastAPI:
     rag = Rag(config)
 
     app = FastAPI(title="ragna", version=ragna.__version__)
