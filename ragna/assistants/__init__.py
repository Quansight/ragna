<<<<<<< HEAD
from ._anthropic import Claude, ClaudeInstant
=======
__all__ = [
    "Gpt35Turbo16k",
    "Gpt4",
    "RagnaDemoAssistant",
]

>>>>>>> a0dcb864
from ._demo import RagnaDemoAssistant
from ._mosaicml import Mpt7bInstruct, Mpt30bInstruct
from ._openai import Gpt4, Gpt35Turbo16k

# isort: split

from ragna._utils import fix_module

fix_module(globals())
del fix_module<|MERGE_RESOLUTION|>--- conflicted
+++ resolved
@@ -1,13 +1,14 @@
-<<<<<<< HEAD
-from ._anthropic import Claude, ClaudeInstant
-=======
 __all__ = [
+    "Claude",
+    "ClaudeInstant",
     "Gpt35Turbo16k",
     "Gpt4",
+    "Mpt7bInstruct",
+    "Mpt30bInstruct",
     "RagnaDemoAssistant",
 ]
 
->>>>>>> a0dcb864
+from ._anthropic import Claude, ClaudeInstant
 from ._demo import RagnaDemoAssistant
 from ._mosaicml import Mpt7bInstruct, Mpt30bInstruct
 from ._openai import Gpt4, Gpt35Turbo16k
