--- conflicted
+++ resolved
@@ -63,13 +63,8 @@
         # See https://docs.cohere.com/docs/cochat-beta
         # See https://docs.cohere.com/reference/chat
         # See https://docs.cohere.com/docs/retrieval-augmented-generation-rag
-<<<<<<< HEAD
 
-        async for event in self._call_api(
-=======
-        prompt, sources = (message := messages[-1]).content, message.sources
         async with self._call_api(
->>>>>>> ef6c6a52
             "POST",
             "https://api.cohere.ai/v1/chat",
             headers={
