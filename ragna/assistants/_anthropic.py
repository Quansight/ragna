--- conflicted
+++ resolved
@@ -76,13 +76,8 @@
         """
         # See https://docs.anthropic.com/claude/reference/messages_post
         # See https://docs.anthropic.com/claude/reference/streaming
-<<<<<<< HEAD
 
-        async for data in self._call_api(
-=======
-        prompt, sources = (message := messages[-1]).content, message.sources
         async with self._call_api(
->>>>>>> ef6c6a52
             "POST",
             "https://api.anthropic.com/v1/messages",
             headers={
