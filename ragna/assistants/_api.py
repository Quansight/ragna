import abc
import os

import ragna
<<<<<<< HEAD

from ragna.core import Assistant, EnvVarRequirement, Requirement, Source, task_config
=======
from ragna.core import (
    Assistant,
    Config,
    EnvVarRequirement,
    PackageRequirement,
    Requirement,
    Source,
    task_config,
)
>>>>>>> 192f0fef


class ApiAssistant(Assistant):
    _API_KEY_ENV_VAR: str

    @classmethod
    def requirements(cls) -> list[Requirement]:
        return [EnvVarRequirement(cls._API_KEY_ENV_VAR)]

    def __init__(
        self, config: Config, *, num_retries: int = 2, retry_delay: float = 1.0
    ) -> None:
        super().__init__(config)

        import httpx

        self._client = httpx.Client(
            headers={"User-Agent": f"{ragna.__version__}/{self}"},
            timeout=10,
        )
        self._num_retries = num_retries
        self._retry_delay = retry_delay
        self._api_key = os.environ[self._API_KEY_ENV_VAR]

    @task_config(retries=2, retry_delay=1)
    def answer(
        self, prompt: str, sources: list[Source], *, max_new_tokens: int = 256
    ) -> str:
        return self._call_api(prompt, sources, max_new_tokens=max_new_tokens)

    @abc.abstractmethod
    def _call_api(
        self, prompt: str, sources: list[Source], *, max_new_tokens: int
    ) -> str:
        ...<|MERGE_RESOLUTION|>--- conflicted
+++ resolved
@@ -2,20 +2,15 @@
 import os
 
 import ragna
-<<<<<<< HEAD
 
-from ragna.core import Assistant, EnvVarRequirement, Requirement, Source, task_config
-=======
 from ragna.core import (
     Assistant,
     Config,
     EnvVarRequirement,
-    PackageRequirement,
     Requirement,
     Source,
     task_config,
 )
->>>>>>> 192f0fef
 
 
 class ApiAssistant(Assistant):
