--- conflicted
+++ resolved
@@ -2,26 +2,20 @@
 
 import uuid
 from datetime import datetime, timezone
-<<<<<<< HEAD
-from typing import Any
+from typing import Annotated, Any
 
 from pydantic import (
+    AfterValidator,
     BaseModel,
     Field,
     ValidationInfo,
     computed_field,
     field_validator,
 )
-=======
-from typing import Annotated, Any
-
-from pydantic import AfterValidator, BaseModel, Field
->>>>>>> aa099ade
 
 import ragna.core
 
 
-<<<<<<< HEAD
 class User(BaseModel):
     name: str
     data: dict[str, Any] = Field(default_factory=dict)
@@ -47,7 +41,7 @@
         else:
             return v.astimezone(timezone.utc)
 
-    @computed_field  # type: ignore[prop-decorator]
+    @computed_field  # type: ignore[misc]
     @property
     def expired(self) -> bool:
         return datetime.now(timezone.utc) >= self.expires_at
@@ -63,7 +57,8 @@
             return f"{v[:i]}***{v[-i:]}"
         else:
             return "***"
-=======
+
+
 def _set_utc_timezone(v: datetime) -> datetime:
     if v.tzinfo is None:
         return v.replace(tzinfo=timezone.utc)
@@ -72,7 +67,6 @@
 
 
 UtcDateTime = Annotated[datetime, AfterValidator(_set_utc_timezone)]
->>>>>>> aa099ade
 
 
 class Components(BaseModel):
@@ -106,11 +100,7 @@
     content: str
     role: ragna.core.MessageRole
     sources: list[Source] = Field(default_factory=list)
-<<<<<<< HEAD
-    timestamp: datetime = Field(default_factory=lambda: datetime.now(timezone.utc))
-=======
     timestamp: UtcDateTime = Field(default_factory=lambda: datetime.now(timezone.utc))
->>>>>>> aa099ade
 
 
 class ChatCreation(BaseModel):
