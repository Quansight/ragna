--- conflicted
+++ resolved
@@ -1,8 +1,5 @@
-<<<<<<< HEAD
 import json
-=======
 import signal
->>>>>>> cd2d10db
 import subprocess
 import sys
 import time
@@ -190,11 +187,7 @@
     try:
         ui_app(config=config, open_browser=open_browser).serve()  # type: ignore[no-untyped-call]
     finally:
-<<<<<<< HEAD
-        if process is not None:
-            process.kill()
-            process.communicate()
-
+        shutdown_api()
 
 @corpus_app.command(help="Ingest some documents into a given corpus.")
 def ingest(
@@ -342,7 +335,4 @@
             progress.update(source_storage_task, completed=number_of_batches)
             progress.advance(overall_task)
 
-        progress.update(overall_task, completed=len(config.source_storages))
-=======
-        shutdown_api()
->>>>>>> cd2d10db
+        progress.update(overall_task, completed=len(config.source_storages))