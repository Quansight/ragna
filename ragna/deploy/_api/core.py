import contextlib
import uuid
from typing import Annotated, Any, AsyncIterator, Iterator, Type, cast

import aiofiles
import sse_starlette
from fastapi import (
    Body,
    Depends,
    FastAPI,
    Form,
    HTTPException,
    Request,
    UploadFile,
    status,
)
from fastapi.middleware.cors import CORSMiddleware
from fastapi.responses import JSONResponse

import ragna
import ragna.core
from ragna._compat import aiter, anext
from ragna._utils import handle_localhost_origins
from ragna.core import Assistant, Component, Rag, RagnaException, SourceStorage
from ragna.core._rag import SpecialChatParams
from ragna.deploy import Config

from . import database, schemas


<<<<<<< HEAD
def app(*, config: Config, ignore_unavailable_components: bool) -> FastAPI:
    ragna.local_root(config.local_cache_root)

    rag = Rag()  # type: ignore[var-annotated]
    components_map: dict[str, Component] = {}
    for components in [config.components.source_storages, config.components.assistants]:
        components = cast(list[Type[Component]], components)
        at_least_one = False
        for component in components:
            loaded_component = rag._load_component(
                component, ignore_unavailable=ignore_unavailable_components
            )
            if loaded_component is None:
                print(
                    f"Ignoring {component.display_name()}, because it is not available."
                )
            else:
                at_least_one = True
                components_map[component.display_name()] = loaded_component

        if not at_least_one:
            raise RagnaException(
                "No component available",
                components=[component.display_name() for component in components],
            )
=======
def app(config: Config) -> FastAPI:
    ragna.local_root(config.local_root)

    rag = Rag()  # type: ignore[var-annotated]
    components_map: dict[str, Component] = {
        component.display_name(): rag._load_component(component)
        for component in itertools.chain(config.source_storages, config.assistants)
    }
>>>>>>> dbc7be70

    def get_component(display_name: str) -> Component:
        component = components_map.get(display_name)
        if component is None:
            raise RagnaException(
                "Unknown component",
                display_name=display_name,
                http_status_code=status.HTTP_404_NOT_FOUND,
                http_detail=RagnaException.MESSAGE,
            )

        return component

    app = FastAPI(
        title="ragna",
        version=ragna.__version__,
        root_path=config.api.root_path,
    )
    app.add_middleware(
        CORSMiddleware,
        allow_origins=handle_localhost_origins(config.api.origins),
        allow_credentials=True,
        allow_methods=["*"],
        allow_headers=["*"],
    )

    @app.exception_handler(RagnaException)
    async def ragna_exception_handler(
        request: Request, exc: RagnaException
    ) -> JSONResponse:
        if exc.http_detail is RagnaException.EVENT:
            detail = exc.event
        elif exc.http_detail is RagnaException.MESSAGE:
            detail = str(exc)
        else:
            detail = cast(str, exc.http_detail)
        return JSONResponse(
            status_code=exc.http_status_code,
            content={"error": {"message": detail}},
        )

    @app.get("/")
    async def version() -> str:
        return ragna.__version__

    authentication = config.authentication()

    @app.post("/token")
    async def create_token(request: Request) -> str:
        return await authentication.create_token(request)

    UserDependency = Annotated[str, Depends(authentication.get_user)]

    def _get_component_json_schema(
        component: Type[Component],
    ) -> dict[str, dict[str, Any]]:
        json_schema = component._protocol_model().model_json_schema()
        # FIXME: there is likely a better way to exclude certain fields builtin in
        #  pydantic
        for special_param in SpecialChatParams.model_fields:
            if (
                "properties" in json_schema
                and special_param in json_schema["properties"]
            ):
                del json_schema["properties"][special_param]
            if "required" in json_schema and special_param in json_schema["required"]:
                json_schema["required"].remove(special_param)
        return json_schema

    @app.get("/components")
    async def get_components(_: UserDependency) -> schemas.Components:
        return schemas.Components(
            documents=sorted(config.document.supported_suffixes()),
            source_storages=[
<<<<<<< HEAD
                _get_component_json_schema(type(source_storage))
                for source_storage in components_map.values()
                if isinstance(source_storage, SourceStorage)
            ],
            assistants=[
                _get_component_json_schema(type(assistant))
                for assistant in components_map.values()
                if isinstance(assistant, Assistant)
=======
                _get_component_json_schema(source_storage)
                for source_storage in config.source_storages
            ],
            assistants=[
                _get_component_json_schema(assistant) for assistant in config.assistants
>>>>>>> dbc7be70
            ],
        )

    make_session = database.get_sessionmaker(config.api.database_url)

    @contextlib.contextmanager
    def get_session() -> Iterator[database.Session]:
        with make_session() as session:  # type: ignore[attr-defined]
            yield session

    @app.post("/document")
    async def create_document_upload_info(
        user: UserDependency,
        name: Annotated[str, Body(..., embed=True)],
    ) -> schemas.DocumentUpload:
        with get_session() as session:
            document = schemas.Document(name=name)
            metadata, parameters = await config.document.get_upload_info(
                config=config, user=user, id=document.id, name=document.name
            )
            database.add_document(
                session, user=user, document=document, metadata=metadata
            )
            return schemas.DocumentUpload(parameters=parameters, document=document)

    @app.put("/document")
    async def upload_document(
        token: Annotated[str, Form()], file: UploadFile
    ) -> schemas.Document:
        if not issubclass(config.document, ragna.core.LocalDocument):
            raise HTTPException(
                status_code=400,
                detail="Ragna configuration does not support local upload",
            )
        with get_session() as session:
            user, id = ragna.core.LocalDocument.decode_upload_token(token)
            document, metadata = database.get_document(session, user=user, id=id)

            core_document = ragna.core.LocalDocument(
                id=document.id, name=document.name, metadata=metadata
            )
            core_document.path.parent.mkdir(parents=True, exist_ok=True)
            async with aiofiles.open(core_document.path, "wb") as document_file:
                while content := await file.read(1024):
                    await document_file.write(content)

            return document

    def schema_to_core_chat(
        session: database.Session, *, user: str, chat: schemas.Chat
    ) -> ragna.core.Chat:
        core_chat = rag.chat(
            documents=[
                config.document(
                    id=document.id,
                    name=document.name,
                    metadata=database.get_document(
                        session,
                        user=user,
                        id=document.id,
                    )[1],
                )
                for document in chat.metadata.documents
            ],
            source_storage=get_component(chat.metadata.source_storage),  # type: ignore[arg-type]
            assistant=get_component(chat.metadata.assistant),  # type: ignore[arg-type]
            user=user,
            chat_id=chat.id,
            chat_name=chat.metadata.name,
            **chat.metadata.params,
        )
        # FIXME: We need to reconstruct the previous messages here. Right now this is
        #  not needed, because the chat itself never accesses past messages. However,
        #  if we implement a chat history feature, i.e. passing past messages to
        #  the assistant, this becomes crucial.
        core_chat._messages = []
        core_chat._prepared = chat.prepared

        return core_chat

    @app.post("/chats")
    async def create_chat(
        user: UserDependency,
        chat_metadata: schemas.ChatMetadata,
    ) -> schemas.Chat:
        with get_session() as session:
            chat = schemas.Chat(metadata=chat_metadata)

            # Although we don't need the actual ragna.core.Chat object here,
            # we use it to validate the documents and metadata.
            schema_to_core_chat(session, user=user, chat=chat)

            database.add_chat(session, user=user, chat=chat)
            return chat

    @app.get("/chats")
    async def get_chats(user: UserDependency) -> list[schemas.Chat]:
        with get_session() as session:
            return database.get_chats(session, user=user)

    @app.get("/chats/{id}")
    async def get_chat(user: UserDependency, id: uuid.UUID) -> schemas.Chat:
        with get_session() as session:
            return database.get_chat(session, user=user, id=id)

    @app.post("/chats/{id}/prepare")
    async def prepare_chat(user: UserDependency, id: uuid.UUID) -> schemas.Message:
        with get_session() as session:
            chat = database.get_chat(session, user=user, id=id)

            core_chat = schema_to_core_chat(session, user=user, chat=chat)

            welcome = schemas.Message.from_core(await core_chat.prepare())

            chat.prepared = True
            chat.messages.append(welcome)
            database.update_chat(session, user=user, chat=chat)

            return welcome

    @app.post("/chats/{id}/answer")
    async def answer(
        user: UserDependency,
        id: uuid.UUID,
        prompt: Annotated[str, Body(..., embed=True)],
        stream: Annotated[bool, Body(..., embed=True)] = False,
    ) -> schemas.Message:
        with get_session() as session:
            chat = database.get_chat(session, user=user, id=id)
            chat.messages.append(
                schemas.Message(content=prompt, role=ragna.core.MessageRole.USER)
            )
            core_chat = schema_to_core_chat(session, user=user, chat=chat)

        core_answer = await core_chat.answer(prompt, stream=stream)

        if stream:

            async def message_chunks() -> AsyncIterator[sse_starlette.ServerSentEvent]:
                core_answer_stream = aiter(core_answer)
                content_chunk = await anext(core_answer_stream)

                answer = schemas.Message(
                    content=content_chunk,
                    role=core_answer.role,
                    sources=[
                        schemas.Source.from_core(source)
                        for source in core_answer.sources
                    ],
                )
                yield sse_starlette.ServerSentEvent(answer.model_dump_json())

                # Avoid sending the sources multiple times
                answer_chunk = answer.model_copy(update=dict(sources=None))
                content_chunks = [answer_chunk.content]
                async for content_chunk in core_answer_stream:
                    content_chunks.append(content_chunk)
                    answer_chunk.content = content_chunk
                    yield sse_starlette.ServerSentEvent(answer_chunk.model_dump_json())

                with get_session() as session:
                    answer.content = "".join(content_chunks)
                    chat.messages.append(answer)
                    database.update_chat(session, user=user, chat=chat)

            return sse_starlette.EventSourceResponse(  # type: ignore[return-value]
                message_chunks()
            )
        else:
            answer = schemas.Message.from_core(core_answer)

            with get_session() as session:
                chat.messages.append(answer)
                database.update_chat(session, user=user, chat=chat)

            return answer

    @app.delete("/chats/{id}")
    async def delete_chat(user: UserDependency, id: uuid.UUID) -> None:
        with get_session() as session:
            database.delete_chat(session, user=user, id=id)

    return app<|MERGE_RESOLUTION|>--- conflicted
+++ resolved
@@ -28,13 +28,12 @@
 from . import database, schemas
 
 
-<<<<<<< HEAD
 def app(*, config: Config, ignore_unavailable_components: bool) -> FastAPI:
-    ragna.local_root(config.local_cache_root)
+    ragna.local_root(config.local_root)
 
     rag = Rag()  # type: ignore[var-annotated]
     components_map: dict[str, Component] = {}
-    for components in [config.components.source_storages, config.components.assistants]:
+    for components in [config.source_storages, config.assistants]:
         components = cast(list[Type[Component]], components)
         at_least_one = False
         for component in components:
@@ -54,16 +53,6 @@
                 "No component available",
                 components=[component.display_name() for component in components],
             )
-=======
-def app(config: Config) -> FastAPI:
-    ragna.local_root(config.local_root)
-
-    rag = Rag()  # type: ignore[var-annotated]
-    components_map: dict[str, Component] = {
-        component.display_name(): rag._load_component(component)
-        for component in itertools.chain(config.source_storages, config.assistants)
-    }
->>>>>>> dbc7be70
 
     def get_component(display_name: str) -> Component:
         component = components_map.get(display_name)
@@ -138,7 +127,6 @@
         return schemas.Components(
             documents=sorted(config.document.supported_suffixes()),
             source_storages=[
-<<<<<<< HEAD
                 _get_component_json_schema(type(source_storage))
                 for source_storage in components_map.values()
                 if isinstance(source_storage, SourceStorage)
@@ -147,13 +135,6 @@
                 _get_component_json_schema(type(assistant))
                 for assistant in components_map.values()
                 if isinstance(assistant, Assistant)
-=======
-                _get_component_json_schema(source_storage)
-                for source_storage in config.source_storages
-            ],
-            assistants=[
-                _get_component_json_schema(assistant) for assistant in config.assistants
->>>>>>> dbc7be70
             ],
         )
 
