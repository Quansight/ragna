--- conflicted
+++ resolved
@@ -60,11 +60,7 @@
     name = Column(types.String, nullable=False)
     # Mind the trailing underscore here. Unfortunately, this is necessary, because
     # metadata without the underscore is reserved by SQLAlchemy
-<<<<<<< HEAD
-    metadata_ = Column(Json)
-=======
     metadata_ = Column(Json, nullable=False)
->>>>>>> 3cef0f7d
     chats = relationship(
         "Chat",
         secondary=document_chat_association_table,
@@ -87,13 +83,6 @@
         secondary=document_chat_association_table,
         back_populates="chats",
     )
-<<<<<<< HEAD
-    source_storage = Column(types.String)
-    assistant = Column(types.String)
-    params = Column(Json)
-    messages = relationship("Message", cascade="all, delete")
-    prepared = Column(types.Boolean)
-=======
     source_storage = Column(types.String, nullable=False)
     assistant = Column(types.String, nullable=False)
     params = Column(Json, nullable=False)
@@ -101,7 +90,6 @@
         "Message", cascade="all, delete", order_by="Message.timestamp"
     )
     prepared = Column(types.Boolean, nullable=False)
->>>>>>> 3cef0f7d
 
 
 source_message_association_table = Table(
