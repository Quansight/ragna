import json
from typing import Any

from sqlalchemy import Column, ForeignKey, Table, types
from sqlalchemy.engine import Dialect
from sqlalchemy.orm import DeclarativeBase, relationship  # type: ignore[attr-defined]

from ragna.core import MessageRole


class Json(types.TypeDecorator):
    """Universal JSON type which stores values as strings.

    This is needed because sqlalchemy.types.JSON only works for a limited subset of
    databases.
    """

    impl = types.String

    cache_ok = True

    def process_bind_param(self, value: Any, dialect: Dialect) -> str:
        return json.dumps(value)

    def process_result_value(
        self,
        value: str,  # type: ignore[override]
        dialect: Dialect,
    ) -> Any:
        return json.loads(value)


class Base(DeclarativeBase):
    pass


# FIXME: Do we actually need this table? If we are sure that a user is unique and has to
#  be authenticated from the API layer, it seems having an extra mapping here is not
#  needed?
class User(Base):
    __tablename__ = "users"

    id = Column(types.Uuid, primary_key=True)  # type: ignore[attr-defined]
    name = Column(types.String, nullable=False)


document_chat_association_table = Table(
    "document_chat_association_table",
    Base.metadata,
    Column("document_id", ForeignKey("documents.id"), primary_key=True),
    Column("chat_id", ForeignKey("chats.id"), primary_key=True),
)


class Document(Base):
    __tablename__ = "documents"

    id = Column(types.Uuid, primary_key=True)  # type: ignore[attr-defined]
    user_id = Column(ForeignKey("users.id"))
    name = Column(types.String, nullable=False)
    # Mind the trailing underscore here. Unfortunately, this is necessary, because
    # metadata without the underscore is reserved by SQLAlchemy
    metadata_ = Column(Json, nullable=False)
    chats = relationship(
        "Chat",
        secondary=document_chat_association_table,
        back_populates="documents",
    )
    sources = relationship(
        "Source",
        back_populates="document",
    )


class Chat(Base):
    __tablename__ = "chats"

    id = Column(types.Uuid, primary_key=True)  # type: ignore[attr-defined]
    user_id = Column(ForeignKey("users.id"))
    name = Column(types.String, nullable=False)
    documents = relationship(
        "Document",
        secondary=document_chat_association_table,
        back_populates="chats",
    )
<<<<<<< HEAD
    source_storage = Column(types.String, nullable=False)
    assistant = Column(types.String, nullable=False)
    params = Column(Json, nullable=False)
    messages = relationship("Message", cascade="all, delete")
    prepared = Column(types.Boolean, nullable=False)
=======
    source_storage = Column(types.String)
    assistant = Column(types.String)
    params = Column(Json)
    messages = relationship(
        "Message", cascade="all, delete", order_by="Message.timestamp"
    )
    prepared = Column(types.Boolean)
>>>>>>> d7e47830


source_message_association_table = Table(
    "source_message_association_table",
    Base.metadata,
    Column("source_id", ForeignKey("sources.id"), primary_key=True),
    Column("message_id", ForeignKey("messages.id"), primary_key=True),
)


class Source(Base):
    __tablename__ = "sources"

    # This is not a UUID column as all of the other IDs, because we don't control its
    # generation. It is generated as part of ragna.core.SourceStorage.retrieve and using
    # a string here doesn't impose unnecessary constraints on the user.
    id = Column(types.String, primary_key=True)

    document_id = Column(ForeignKey("documents.id"))
    document = relationship("Document", back_populates="sources")

    location = Column(types.String, nullable=False)
    content = Column(types.String, nullable=False)
    num_tokens = Column(types.Integer, nullable=False)

    messages = relationship(
        "Message",
        secondary=source_message_association_table,
        back_populates="sources",
    )


class Message(Base):
    __tablename__ = "messages"

    id = Column(types.Uuid, primary_key=True)  # type: ignore[attr-defined]
    chat_id = Column(ForeignKey("chats.id"))
    content = Column(types.String, nullable=False)
    role = Column(types.Enum(MessageRole), nullable=False)
    sources = relationship(
        "Source",
        secondary=source_message_association_table,
        back_populates="messages",
    )
    timestamp = Column(types.DateTime, nullable=False)<|MERGE_RESOLUTION|>--- conflicted
+++ resolved
@@ -83,21 +83,13 @@
         secondary=document_chat_association_table,
         back_populates="chats",
     )
-<<<<<<< HEAD
     source_storage = Column(types.String, nullable=False)
     assistant = Column(types.String, nullable=False)
     params = Column(Json, nullable=False)
-    messages = relationship("Message", cascade="all, delete")
-    prepared = Column(types.Boolean, nullable=False)
-=======
-    source_storage = Column(types.String)
-    assistant = Column(types.String)
-    params = Column(Json)
     messages = relationship(
         "Message", cascade="all, delete", order_by="Message.timestamp"
     )
-    prepared = Column(types.Boolean)
->>>>>>> d7e47830
+    prepared = Column(types.Boolean, nullable=False)
 
 
 source_message_association_table = Table(
