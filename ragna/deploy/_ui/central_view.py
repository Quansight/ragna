from __future__ import annotations

import functools
from typing import Callable, Literal, Optional, cast

import panel as pn
import param
from panel.reactive import ReactiveHTML

from ragna._compat import anext

from . import styles as ui


class CopyToClipboardButton(ReactiveHTML):
    title = param.String(default=None, doc="The title of the button ")
    value = param.String(default=None, doc="The text to copy to the clipboard.")

    _template = """
        <div type="button" 
                id="copy-button"
                onclick="${script('copy_to_clipboard')}"
                class="container"
                style="cursor: pointer;"
        >
            <svg xmlns="http://www.w3.org/2000/svg" class="icon icon-tabler icon-tabler-clipboard" width="16" height="16" 
                    viewBox="0 0 24 24" stroke-width="2" stroke="gray" fill="none" stroke-linecap="round" stroke-linejoin="round">
                <path stroke="none" d="M0 0h24v24H0z" fill="none"/>
                <path d="M9 5h-2a2 2 0 0 0 -2 2v12a2 2 0 0 0 2 2h10a2 2 0 0 0 2 -2v-12a2 2 0 0 0 -2 -2h-2" />
                <path d="M9 3m0 2a2 2 0 0 1 2 -2h2a2 2 0 0 1 2 2v0a2 2 0 0 1 -2 2h-2a2 2 0 0 1 -2 -2z" />
            </svg>
            <span>${title}</span>
        </div>            
        """

    _scripts = {
        "copy_to_clipboard": """navigator.clipboard.writeText(`${data.value}`);"""
    }

    _stylesheets = ["css/chat_interface/copybutton.css"]


class RagnaChatMessage(pn.chat.ChatMessage):
    role: str = param.Selector(objects=["system", "user", "assistant"])
    sources = param.List(allow_None=True)
    on_click_source_info_callback = param.Callable(allow_None=True)

    def __init__(
        self,
        content: str,
        *,
        role: Literal["system", "user", "assistant"],
        user: str,
        sources: Optional[list[dict]] = None,
        on_click_source_info_callback: Optional[Callable] = None,
        timestamp=None,
        show_timestamp=True,
        toolbar_visible=True,  # hide the toolbar during streaming
    ):
        css_class = f"message-content-{self.role}"
        self.content_pane = pn.pane.Markdown(
            content,
            css_classes=["message-content", css_class],
        )

        # we make this available on the instance so that we can update the value later
        self.clipboard_button = CopyToClipboardButton(
            value=self.content_pane.object,
            title="Copy",
            stylesheets=[
                ui.CHAT_INTERFACE_CUSTOM_BUTTON,
            ],
        )

        # we make this available on the instance so that we can toggle the visibility
        self.toolbar = pn.Row(
            self.clipboard_button,
            pn.widgets.Button(
                name="Source Info",
                icon="info-circle",
                stylesheets=[
                    ui.CHAT_INTERFACE_CUSTOM_BUTTON,
                ],
                on_click=lambda event: self.on_click_source_info_callback(
                    event, self.sources
                ),
            ),
            visible=toolbar_visible,
        )

        if role == "assistant":
            assert sources is not None
            object = pn.Column(
                self.content_pane,
<<<<<<< HEAD
                self.toolbar,
                css_classes=[css_class],
=======
                self._copy_and_source_view_buttons(),
                css_classes=["message-content-assistant-with-buttons"],
>>>>>>> 6f7fbac5
            )
        else:
            object = self.content_pane

<<<<<<< HEAD
        object.stylesheets.extend(
            ui.stylesheets(
                (
                    f":host(.{css_class})",
                    (
                        {"background-color": "rgb(243, 243, 243) !important"}
                        if role == "user"
                        else {
                            "background-color": "none",
                            "border": "rgb(234, 234, 234)",
                            "border-style": "solid",
                            "border-width": "1.2px",
                            "border-radius": "5px",
                        }
                    ),
                )
            ),
=======
        object.css_classes.append(
            "message-content-no-border" if role == "user" else "message-content-border"
>>>>>>> 6f7fbac5
        )

        super().__init__(
            object=object,
            role=role,
            user=user,
            sources=sources,
            on_click_source_info_callback=on_click_source_info_callback,
            timestamp=timestamp,
            show_timestamp=show_timestamp,
            show_reaction_icons=False,
            show_user=False,
            show_copy_icon=False,
            css_classes=[f"message-{role}"],
            avatar_lookup=functools.partial(self._ragna_avatar_lookup, role=role),
        )
        self._stylesheets.append("css/chat_interface/chatmessage.css")

<<<<<<< HEAD
=======
    def _copy_and_source_view_buttons(self) -> pn.Row:
        return pn.Row(
            CopyToClipboardButton(
                value=self.content_pane.object,
                title="Copy",
            ),
            pn.widgets.Button(
                name="Source Info",
                icon="info-circle",
                css_classes=["source-info-button"],
                on_click=lambda event: self.on_click_source_info_callback(
                    event, self.sources
                ),
            ),
        )

>>>>>>> 6f7fbac5
    # This cannot be a bound method, because it creates a reference cycle when trying
    # to access the repr of the message. See
    # https://github.com/Quansight/ragna/issues/359 for details.
    @staticmethod
    def _ragna_avatar_lookup(user: str, *, role: str) -> str:
        if role == "system":
            return "imgs/ragna_logo.svg"
        elif role == "user":
            return "👤"

        try:
            organization, model = user.split("/")
        except ValueError:
            organization = ""
            model = user

        if organization == "Ragna":
            return "imgs/ragna_logo.svg"
        elif organization == "OpenAI":
            if model.startswith("gpt-3"):
                return "https://upload.wikimedia.org/wikipedia/commons/thumb/0/04/ChatGPT_logo.svg/1024px-ChatGPT_logo.svg.png?20230318122128"
            elif model.startswith("gpt-4"):
                return "https://upload.wikimedia.org/wikipedia/commons/a/a4/GPT-4.png"
        elif organization == "Anthropic":
            return "https://upload.wikimedia.org/wikipedia/commons/1/14/Anthropic.png"

        return model[0].upper()


class RagnaChatInterface(pn.chat.ChatInterface):
    get_user_from_role = param.Callable(allow_None=True)

    @param.depends("placeholder_text", watch=True, on_init=True)
    def _update_placeholder(self):
        self._placeholder = RagnaChatMessage(
            ui.message_loading_indicator,
            role="system",
            user=self.get_user_from_role("system"),
            show_timestamp=False,
        )

    def _build_message(self, *args, **kwargs) -> RagnaChatMessage | None:
        message = super()._build_message(*args, **kwargs)
        if message is None:
            return None

        # We only ever hit this function for user inputs, since we control the
        # generation of the system and assistant messages manually. Thus, we can
        # unconditionally create a user message here.
        return RagnaChatMessage(message.object, role="user", user=self.user)


class CentralView(pn.viewable.Viewer):
    current_chat = param.ClassSelector(class_=dict, default=None)

    def __init__(self, api_wrapper, **params):
        super().__init__(**params)

        # FIXME: make this dynamic from the login
        self.user = ""
        self.api_wrapper = api_wrapper
        self.chat_info_button = pn.widgets.Button(
            # The name will be filled at runtime in self.header
            name="",
            on_click=self.on_click_chat_info_wrapper,
            icon="info-circle",
            css_classes=["chat-info-button"],
        )
        self.on_click_chat_info = None

    def on_click_chat_info_wrapper(self, event):
        if self.on_click_chat_info is None:
            return

        pills = "".join(
            [
                f"""<div class='chat_document_pill'>{d['name']}</div>"""
                for d in self.current_chat["metadata"]["documents"]
            ]
        )

        grid_height = len(self.current_chat["metadata"]["documents"]) // 3

        markdown = "\n".join(
            [
                "To change configurations, start a new chat.\n",
                "**Uploaded Files**",
                f"<div class='pills_list'>{pills}</div><br />\n\n",
                "----",
                "**Source Storage**",
                f"""<span>{self.current_chat['metadata']['source_storage']}</span>\n""",
                "----",
                "**Assistant**",
                f"""<span>{self.current_chat['metadata']['assistant']}</span>\n""",
                "**Advanced configuration**",
                *[
                    f"- **{key.replace('_', ' ').title()}**: {value}"
                    for key, value in self.current_chat["metadata"]["params"].items()
                ],
            ]
        )

        self.on_click_chat_info(
            event,
            "Chat Info",
            [
                pn.pane.Markdown(
                    markdown,
                    dedent=True,
                    css_classes=["chat_info_markdown"],
                    # The CSS rule below relies on a variable value, so we can't move it into modifers
                    stylesheets=[
                        ui.css(
                            ":host(.chat_info_markdown) .pills_list",
                            {
                                "grid-template": f"repeat({grid_height}, 1fr) / repeat(3, 1fr)",
                            },
                        )
                    ],
                ),
            ],
        )

    def on_click_source_info_wrapper(self, event, sources):
        if self.on_click_chat_info is None:
            return

        source_infos = []
        for rank, source in enumerate(sources, 1):
            location = source["location"]
            if location:
                location = f": page(s) {location}"
            source_infos.append(
                (
                    f"<b>{rank}. {source['document']['name']}</b> {location}",
                    pn.pane.Markdown(source["content"], css_classes=["source-content"]),
                )
            )

        self.on_click_chat_info(
            event,
            "Source Info",
            [
                pn.pane.Markdown(
                    "This response was generated using the following data from the uploaded files: <br />",
                ),
                pn.layout.Accordion(
                    *source_infos,
                    header_background="transparent",
                    css_classes=["source-accordion"],
                ),
            ],
        )

    def set_current_chat(self, chat):
        self.current_chat = chat

    def get_user_from_role(self, role: Literal["system", "user", "assistant"]) -> str:
        if role == "system":
            return "Ragna"
        elif role == "user":
            return cast(str, self.user)
        elif role == "assistant":
            return cast(str, self.current_chat["metadata"]["assistant"])
        else:
            raise RuntimeError

    async def chat_callback(
        self, content: str, user: str, instance: pn.chat.ChatInterface
    ):
        try:
            answer_stream = self.api_wrapper.answer(self.current_chat["id"], content)
            answer = await anext(answer_stream)

            message = RagnaChatMessage(
                answer["content"],
                role="assistant",
                user=self.get_user_from_role("assistant"),
                sources=answer["sources"],
                on_click_source_info_callback=self.on_click_source_info_wrapper,
                toolbar_visible=False,
            )
            yield message

            content = answer["content"]
            async for chunk in answer_stream:
                message.content_pane.object += chunk["content"]
                content += chunk["content"]
            message.clipboard_button.value = content
            message.toolbar.visible = True

        except Exception:
            yield RagnaChatMessage(
                (
                    "Sorry, something went wrong. "
                    "If this problem persists, please contact your administrator."
                ),
                role="system",
                user=self.get_user_from_role("system"),
            )

    @pn.depends("current_chat")
    def chat_interface(self):
        if self.current_chat is None:
            return

        return RagnaChatInterface(
            *[
                RagnaChatMessage(
                    message["content"],
                    role=message["role"],
                    user=self.get_user_from_role(message["role"]),
                    sources=message["sources"],
                    timestamp=message["timestamp"],
                    on_click_source_info_callback=self.on_click_source_info_wrapper,
                )
                for message in self.current_chat["messages"]
            ],
            callback=self.chat_callback,
            user=self.user,
            get_user_from_role=self.get_user_from_role,
            show_rerun=False,
            show_undo=False,
            show_clear=False,
            show_button_name=False,
            view_latest=True,
            sizing_mode="stretch_width",
            # TODO: Remove the parameter when
            #  https://github.com/holoviz/panel/issues/6115 is merged and released. We
            #  currently need it to avoid sending a message when the text input is
            #  de-focussed. But this also means we can't hit enter to send.
            auto_send_types=[],
            widgets=[
                pn.widgets.TextInput(
                    placeholder="Ask a question about the documents",
                    # css_classes is forced to chat-interface-input-widget by Panel
                )
            ],
            show_activity_dot=False,
        )

    @pn.depends("current_chat")
    def header(self):
        if self.current_chat is None:
            return

        current_chat_name = ""
        if self.current_chat is not None:
            current_chat_name = self.current_chat["metadata"]["name"]

        chat_name_header = pn.pane.HTML(
            f"<p>{current_chat_name}</p>",
            sizing_mode="stretch_width",
            css_classes=["chat-name-header"],
        )

        chat_documents_pills = []
        if (
            self.current_chat is not None
            and "metadata" in self.current_chat
            and "documents" in self.current_chat["metadata"]
        ):
            doc_names = [d["name"] for d in self.current_chat["metadata"]["documents"]]

            # FIXME: Instead of setting a hard limit of 20 documents here, this should
            #  scale automatically with the width of page
            #  See https://github.com/Quansight/ragna/issues/224
            for doc_name in doc_names[:20]:
                pill = pn.pane.HTML(
                    f"""<div class="chat-document-pill">{doc_name}</div>""",
                    css_classes=["chat-document-pill"],
                )

                chat_documents_pills.append(pill)

        self.chat_info_button.name = f"{self.current_chat['metadata']['assistant']} | {self.current_chat['metadata']['source_storage']}"

        return pn.Row(
            chat_name_header,
            *chat_documents_pills,
            self.chat_info_button,
            css_classes=["central-view-header"],
        )

    def set_loading(self, is_loading):
        self.main_column.loading = is_loading

    def __panel__(self):
        self.main_column = pn.Column(
            self.header,
            self.chat_interface,
            sizing_mode="stretch_width",
            css_classes=["central-view-main-column"],
        )

        return self.main_column<|MERGE_RESOLUTION|>--- conflicted
+++ resolved
@@ -92,39 +92,14 @@
             assert sources is not None
             object = pn.Column(
                 self.content_pane,
-<<<<<<< HEAD
                 self.toolbar,
-                css_classes=[css_class],
-=======
-                self._copy_and_source_view_buttons(),
                 css_classes=["message-content-assistant-with-buttons"],
->>>>>>> 6f7fbac5
             )
         else:
             object = self.content_pane
 
-<<<<<<< HEAD
-        object.stylesheets.extend(
-            ui.stylesheets(
-                (
-                    f":host(.{css_class})",
-                    (
-                        {"background-color": "rgb(243, 243, 243) !important"}
-                        if role == "user"
-                        else {
-                            "background-color": "none",
-                            "border": "rgb(234, 234, 234)",
-                            "border-style": "solid",
-                            "border-width": "1.2px",
-                            "border-radius": "5px",
-                        }
-                    ),
-                )
-            ),
-=======
         object.css_classes.append(
             "message-content-no-border" if role == "user" else "message-content-border"
->>>>>>> 6f7fbac5
         )
 
         super().__init__(
@@ -143,25 +118,6 @@
         )
         self._stylesheets.append("css/chat_interface/chatmessage.css")
 
-<<<<<<< HEAD
-=======
-    def _copy_and_source_view_buttons(self) -> pn.Row:
-        return pn.Row(
-            CopyToClipboardButton(
-                value=self.content_pane.object,
-                title="Copy",
-            ),
-            pn.widgets.Button(
-                name="Source Info",
-                icon="info-circle",
-                css_classes=["source-info-button"],
-                on_click=lambda event: self.on_click_source_info_callback(
-                    event, self.sources
-                ),
-            ),
-        )
-
->>>>>>> 6f7fbac5
     # This cannot be a bound method, because it creates a reference cycle when trying
     # to access the repr of the message. See
     # https://github.com/Quansight/ragna/issues/359 for details.
