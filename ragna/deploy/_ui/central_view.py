from __future__ import annotations

import functools
from typing import Callable, Literal, Optional, cast

import panel as pn
import param
from panel.reactive import ReactiveHTML

<<<<<<< HEAD
from ragna._compat import anext
from ragna.core._metadata_filter import MetadataFilter

=======
>>>>>>> 2fd4aebc
from . import styles as ui


class CopyToClipboardButton(ReactiveHTML):
    title = param.String(default=None, doc="The title of the button ")
    value = param.String(default=None, doc="The text to copy to the clipboard.")

    _template = """
        <div type="button" 
                id="copy-button"
                onclick="${script('copy_to_clipboard')}"
                class="container"
                style="cursor: pointer;"
        >
            <svg xmlns="http://www.w3.org/2000/svg" class="icon icon-tabler icon-tabler-clipboard" width="16" height="16" 
                    viewBox="0 0 24 24" stroke-width="2" stroke="gray" fill="none" stroke-linecap="round" stroke-linejoin="round">
                <path stroke="none" d="M0 0h24v24H0z" fill="none"/>
                <path d="M9 5h-2a2 2 0 0 0 -2 2v12a2 2 0 0 0 2 2h10a2 2 0 0 0 2 -2v-12a2 2 0 0 0 -2 -2h-2" />
                <path d="M9 3m0 2a2 2 0 0 1 2 -2h2a2 2 0 0 1 2 2v0a2 2 0 0 1 -2 2h-2a2 2 0 0 1 -2 -2z" />
            </svg>
            <span>${title}</span>
        </div>            
        """

    _scripts = {
        "copy_to_clipboard": """navigator.clipboard.writeText(`${data.value}`);"""
    }

    _stylesheets = ["css/chat_interface/copybutton.css"]


class RagnaChatMessage(pn.chat.ChatMessage):
    role: str = param.Selector(objects=["system", "user", "assistant"])
    sources = param.List(allow_None=True)
    on_click_source_info_callback = param.Callable(allow_None=True)

    def __init__(
        self,
        content: str,
        *,
        role: Literal["system", "user", "assistant"],
        user: str,
        sources: Optional[list[dict]] = None,
        on_click_source_info_callback: Optional[Callable] = None,
        timestamp=None,
        show_timestamp=True,
        assistant_toolbar_visible=True,  # hide the toolbar during streaming
    ):
        css_class = f"message-content-{self.role}"
        self.content_pane = pn.pane.Markdown(
            content,
            css_classes=["message-content", css_class],
        )

        # we make this available on the instance so that we can update the value later
        self.clipboard_button = CopyToClipboardButton(
            value=self.content_pane.object, title="Copy"
        )

        # we make this available on the instance so that we can toggle the visibility
        self.assistant_toolbar = pn.Row(
            self.clipboard_button,
            pn.widgets.Button(
                name="Source Info",
                icon="info-circle",
                css_classes=["source-info-button"],
                on_click=lambda event: self.on_click_source_info_callback(
                    event, self.sources
                ),
            ),
            visible=assistant_toolbar_visible,
        )

        if role == "assistant":
            assert sources is not None
            object = pn.Column(
                self.content_pane,
                self.assistant_toolbar,
                css_classes=["message-content-assistant-with-buttons"],
            )
        else:
            object = self.content_pane

        object.css_classes.append(
            "message-content-no-border" if role == "user" else "message-content-border"
        )

        super().__init__(
            object=object,
            role=role,
            user=user,
            sources=sources,
            on_click_source_info_callback=on_click_source_info_callback,
            timestamp=timestamp,
            show_timestamp=show_timestamp,
            show_reaction_icons=False,
            show_user=False,
            show_copy_icon=False,
            css_classes=[f"message-{role}"],
            avatar_lookup=functools.partial(self._ragna_avatar_lookup, role=role),
        )
        self._stylesheets.append("css/chat_interface/chatmessage.css")

    # This cannot be a bound method, because it creates a reference cycle when trying
    # to access the repr of the message. See
    # https://github.com/Quansight/ragna/issues/359 for details.
    @staticmethod
    def _ragna_avatar_lookup(user: str, *, role: str) -> str:
        if role == "system":
            return "imgs/ragna_logo.svg"
        elif role == "user":
            return "👤"

        try:
            organization, model = user.split("/")
        except ValueError:
            organization = ""
            model = user

        if organization == "Ragna":
            return "imgs/ragna_logo.svg"
        elif organization == "OpenAI":
            if model.startswith("gpt-3"):
                return "https://upload.wikimedia.org/wikipedia/commons/thumb/0/04/ChatGPT_logo.svg/1024px-ChatGPT_logo.svg.png?20230318122128"
            elif model.startswith("gpt-4"):
                return "https://upload.wikimedia.org/wikipedia/commons/a/a4/GPT-4.png"
        elif organization == "Anthropic":
            return "https://upload.wikimedia.org/wikipedia/commons/1/14/Anthropic.png"

        return model[0].upper()


class RagnaChatInterface(pn.chat.ChatInterface):
    get_user_from_role = param.Callable(allow_None=True)

    @param.depends("placeholder_text", watch=True, on_init=True)
    def _update_placeholder(self):
        self._placeholder = RagnaChatMessage(
            ui.message_loading_indicator,
            role="system",
            user=self.get_user_from_role("system"),
            show_timestamp=False,
        )

    def _build_message(self, *args, **kwargs) -> RagnaChatMessage | None:
        message = super()._build_message(*args, **kwargs)
        if message is None:
            return None

        # We only ever hit this function for user inputs, since we control the
        # generation of the system and assistant messages manually. Thus, we can
        # unconditionally create a user message here.
        return RagnaChatMessage(message.object, role="user", user=self.user)


class CentralView(pn.viewable.Viewer):
    current_chat = param.ClassSelector(class_=dict, default=None)

    def __init__(self, api_wrapper, **params):
        super().__init__(**params)

        # FIXME: make this dynamic from the login
        self.user = ""
        self.api_wrapper = api_wrapper
        self.chat_info_button = pn.widgets.Button(
            # The name will be filled at runtime in self.header
            name="",
            on_click=self.on_click_chat_info_wrapper,
            icon="info-circle",
            css_classes=["chat-info-button"],
        )
        self.on_click_chat_info = None

    def on_click_chat_info_wrapper(self, event):
        if self.on_click_chat_info is None:
            return

        # see _api/schemas.py for `input` type definitions
        if isinstance(self.current_chat["metadata"]["input"], list):
            # `Document`s provided as list
            title = "Uploaded Files"

            pills = "".join(
                [
                    f"""<div class='chat_document_pill'>{d['name']}</div>"""
                    for d in self.current_chat["metadata"]["input"]
                ]
            )

            details = f"<div class='details'>{pills}</div><br />\n\n"
            grid_height = len(self.current_chat["metadata"]["input"]) // 3

        elif isinstance(self.current_chat["metadata"]["input"], dict):
            # `MetadataFilter`s provided as dict
            title = "Metadata Filters"

            metadata_filters_readable = str(
                MetadataFilter.from_primitive(self.current_chat["metadata"]["input"])
            )

            details = f"<div class='details details_block' style='display:block;'>{metadata_filters_readable}</div><br />\n\n"
            grid_height = 1

        elif self.current_chat["metadata"]["input"] is None:
            title = ""

            details = "<div class='details'>No metadata filters applied.<br /> Using the whole corpus.</div><br />\n\n"
            grid_height = 1

        else:
            title = ""

            details = "<div class='details'>Unable to infer the `input` type.<br /> Defaulting to using the whole corpus.</div><br />\n\n"
            grid_height = 1

        markdown = "\n".join(
            [
                "To change configurations, start a new chat.\n",
                f"**{title}**",
                details,
                "----",
                "**Source Storage**",
                f"""<span>{self.current_chat['metadata']['source_storage']}</span>\n""",
                "----",
                "**Assistant**",
                f"""<span>{self.current_chat['metadata']['assistant']}</span>\n""",
                "**Advanced configuration**",
                *[
                    f"- **{key.replace('_', ' ').title()}**: {value}"
                    for key, value in self.current_chat["metadata"]["params"].items()
                ],
            ]
        )

        self.on_click_chat_info(
            event,
            "Chat Info",
            [
                pn.pane.Markdown(
                    markdown,
                    dedent=True,
                    css_classes=["chat_info_markdown"],
                    # The CSS rule below relies on a variable value, so we can't move it into modifers
                    stylesheets=[
                        ui.css(
                            ":host(.chat_info_markdown) .details",
                            {
                                "grid-template": f"repeat({grid_height}, 1fr) / repeat(3, 1fr)",
                            },
                        ),
                        ui.css(
                            ":host(.chat_info_markdown) .details_block",
                            {"display": "block"},
                        ),
                    ],
                ),
            ],
        )

    def on_click_source_info_wrapper(self, event, sources):
        if self.on_click_chat_info is None:
            return

        source_infos = []
        for rank, source in enumerate(sources, 1):
            location = source["location"]
            if location:
                location = f": page(s) {location}"
            source_infos.append(
                (
                    f"<b>{rank}. {source['document_name']}</b> {location}",
                    pn.pane.Markdown(source["content"], css_classes=["source-content"]),
                )
            )

        self.on_click_chat_info(
            event,
            "Source Info",
            [
                pn.pane.Markdown(
                    "This response was generated using the following data from the uploaded files: <br />",
                ),
                pn.layout.Accordion(
                    *source_infos,
                    header_background="transparent",
                    css_classes=["source-accordion"],
                ),
            ],
        )

    def set_current_chat(self, chat):
        self.current_chat = chat

    def get_user_from_role(self, role: Literal["system", "user", "assistant"]) -> str:
        if role == "system":
            return "Ragna"
        elif role == "user":
            return cast(str, self.user)
        elif role == "assistant":
            return cast(str, self.current_chat["metadata"]["assistant"])
        else:
            raise RuntimeError

    async def chat_callback(
        self, content: str, user: str, instance: pn.chat.ChatInterface
    ):
        try:
            answer_stream = self.api_wrapper.answer(self.current_chat["id"], content)
            answer = await anext(answer_stream)

            message = RagnaChatMessage(
                answer["content"],
                role="assistant",
                user=self.get_user_from_role("assistant"),
                sources=answer["sources"],
                on_click_source_info_callback=self.on_click_source_info_wrapper,
                assistant_toolbar_visible=False,
            )
            yield message

            async for chunk in answer_stream:
                message.content_pane.object += chunk["content"]
            message.clipboard_button.value = message.content_pane.object
            message.assistant_toolbar.visible = True

        except Exception:
            yield RagnaChatMessage(
                (
                    "Sorry, something went wrong. "
                    "If this problem persists, please contact your administrator."
                ),
                role="system",
                user=self.get_user_from_role("system"),
            )

    @pn.depends("current_chat")
    def chat_interface(self):
        if self.current_chat is None:
            return

        return RagnaChatInterface(
            *[
                RagnaChatMessage(
                    message["content"],
                    role=message["role"],
                    user=self.get_user_from_role(message["role"]),
                    sources=message["sources"],
                    timestamp=message["timestamp"],
                    on_click_source_info_callback=self.on_click_source_info_wrapper,
                )
                for message in self.current_chat["messages"]
            ],
            callback=self.chat_callback,
            user=self.user,
            get_user_from_role=self.get_user_from_role,
            show_rerun=False,
            show_undo=False,
            show_clear=False,
            show_button_name=False,
            view_latest=True,
            sizing_mode="stretch_width",
            # TODO: Remove the parameter when
            #  https://github.com/holoviz/panel/issues/6115 is merged and released. We
            #  currently need it to avoid sending a message when the text input is
            #  de-focussed. But this also means we can't hit enter to send.
            auto_send_types=[],
            widgets=[
                pn.widgets.TextInput(
                    placeholder="Ask a question about the documents",
                    # css_classes is forced to chat-interface-input-widget by Panel
                )
            ],
            show_activity_dot=False,
        )

    @pn.depends("current_chat")
    def header(self):
        if self.current_chat is None:
            return

        current_chat_name = ""
        if self.current_chat is not None:
            current_chat_name = self.current_chat["metadata"]["name"]

        chat_name_header = pn.pane.HTML(
            f"<p>{current_chat_name}</p>",
            sizing_mode="stretch_width",
            css_classes=["chat-name-header"],
        )

        chat_documents_pills = []
        if (
            self.current_chat is not None
            and "metadata" in self.current_chat
            and "documents" in self.current_chat["metadata"]
        ):
            doc_names = [d["name"] for d in self.current_chat["metadata"]["documents"]]

            # FIXME: Instead of setting a hard limit of 20 documents here, this should
            #  scale automatically with the width of page
            #  See https://github.com/Quansight/ragna/issues/224
            for doc_name in doc_names[:20]:
                pill = pn.pane.HTML(
                    f"""<div class="chat-document-pill">{doc_name}</div>""",
                    css_classes=["chat-document-pill"],
                )

                chat_documents_pills.append(pill)

        self.chat_info_button.name = f"{self.current_chat['metadata']['assistant']} | {self.current_chat['metadata']['source_storage']}"

        return pn.Row(
            chat_name_header,
            *chat_documents_pills,
            self.chat_info_button,
            css_classes=["central-view-header"],
        )

    def set_loading(self, is_loading):
        self.main_column.loading = is_loading

    def __panel__(self):
        self.main_column = pn.Column(
            self.header,
            self.chat_interface,
            sizing_mode="stretch_width",
            css_classes=["central-view-main-column"],
        )

        return self.main_column<|MERGE_RESOLUTION|>--- conflicted
+++ resolved
@@ -7,12 +7,8 @@
 import param
 from panel.reactive import ReactiveHTML
 
-<<<<<<< HEAD
-from ragna._compat import anext
 from ragna.core._metadata_filter import MetadataFilter
 
-=======
->>>>>>> 2fd4aebc
 from . import styles as ui
 
 
