--- conflicted
+++ resolved
@@ -41,11 +41,6 @@
 
 
 class RagnaChatMessage(pn.chat.ChatMessage):
-    _stylesheets = [
-        *pn.chat.ChatMessage._stylesheets,
-        *message_stylesheets,
-    ]
-
     role: str = param.Selector(objects=["system", "user", "assistant"])
     sources = param.List(allow_None=True)
     on_click_source_info_callback = param.Callable(allow_None=True)
@@ -95,10 +90,7 @@
             css_classes=[f"message-{role}"],
             avatar_lookup=functools.partial(self._ragna_avatar_lookup, role=role),
         )
-<<<<<<< HEAD
         self._stylesheets.append("css/chat_interface/chatmessage.css")
-=======
->>>>>>> a5e47955
 
     def _copy_and_source_view_buttons(self) -> pn.Row:
         return pn.Row(
