--- conflicted
+++ resolved
@@ -186,32 +186,25 @@
         if self.on_click_chat_info is None:
             return
 
-<<<<<<< HEAD
         # see _api/schemas.py for `input` type definitions
-        if isinstance(self.current_chat["metadata"]["input"], list):
-            # `Document`s provided as list
+        if self.current_chat["documents"] is not None:
             title = "Uploaded Files"
 
             pills = "".join(
                 [
                     f"""<div class='chat_document_pill'>{d['name']}</div>"""
-                    for d in self.current_chat["metadata"]["input"]
+                    for d in self.current_chat["documents"]
                 ]
             )
 
             details = f"<div class='details'>{pills}</div><br />\n\n"
-            grid_height = len(self.current_chat["metadata"]["input"]) // 3
-
-        elif isinstance(self.current_chat["metadata"]["input"], dict):
-            # `MetadataFilter`s provided as dict
-            title = "Metadata Filters"
+            grid_height = len(self.current_chat["documents"]) // 3
+
+        elif self.current_chat["metadata_filter"] is not None:
+            title = "Metadata Filter"
 
             metadata_filters_readable = (
-                str(
-                    MetadataFilter.from_primitive(
-                        self.current_chat["metadata"]["input"]
-                    )
-                )
+                str(MetadataFilter.from_primitive(self.current_chat["metadata_filter"]))
                 .replace("\n", "<br>")
                 .replace(" ", "&nbsp;")
             )
@@ -219,27 +212,11 @@
             details = f"<div class='details details_block' style='display:block;'><pre>{metadata_filters_readable}</pre></div><br />\n\n"
             grid_height = 1
 
-        elif self.current_chat["metadata"]["input"] is None:
+        else:
             title = ""
 
             details = "<div class='details'>No metadata filters applied.<br /> Using the whole corpus.</div><br />\n\n"
             grid_height = 1
-
-        else:
-            title = ""
-
-            details = "<div class='details'>Unable to infer the `input` type.<br /> Defaulting to using the whole corpus.</div><br />\n\n"
-            grid_height = 1
-=======
-        pills = "".join(
-            [
-                f"""<div class='chat_document_pill'>{d['name']}</div>"""
-                for d in self.current_chat["documents"]
-            ]
-        )
-
-        grid_height = len(self.current_chat["documents"]) // 3
->>>>>>> 28a980c8
 
         markdown = "\n".join(
             [
@@ -351,7 +328,15 @@
             message.clipboard_button.value = message.content_pane.object
             message.assistant_toolbar.visible = True
 
-        except Exception:
+        except Exception as error:
+            import traceback
+
+            print(
+                "".join(
+                    traceback.format_exception(type(error), error, error.__traceback__)
+                )
+            )
+
             yield RagnaChatMessage(
                 (
                     "Sorry, something went wrong. "
@@ -417,7 +402,7 @@
         )
 
         chat_documents_pills = []
-        if self.current_chat is not None:
+        if self.current_chat is not None and self.current_chat["documents"] is not None:
             doc_names = [d["name"] for d in self.current_chat["documents"]]
 
             # FIXME: Instead of setting a hard limit of 20 documents here, this should
