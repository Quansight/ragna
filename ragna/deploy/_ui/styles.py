--- conflicted
+++ resolved
@@ -1,12 +1,8 @@
 """
 UI Helpers
 """
-<<<<<<< HEAD
+
 from typing import Any, Dict, Iterable, Union
-=======
-
-from typing import Iterable, Optional, Union
->>>>>>> 7475a5b7
 
 import panel as pn
 
@@ -86,36 +82,14 @@
 """
 
 
-<<<<<<< HEAD
 def divider():
     return pn.layout.Divider(css_classes=["default_divider"])
-=======
-def stylesheets(
-    *class_selectors: tuple[Union[str, Iterable[str]], dict[str, str]],
-) -> Optional[list[str]]:
-    if not class_selectors:
-        return None
-
-    return [
-        "\n".join(
-            [
-                f"{selector if isinstance(selector, str) else ', '.join(selector)} {{",
-                *[
-                    f"    {property}: {value};"
-                    for property, value in declarations.items()
-                ],
-                "}",
-            ]
-        )
-        for selector, declarations in class_selectors
-    ]
->>>>>>> 7475a5b7
 
 
-def css(selectors: Union[str, Iterable[str]], declarations: dict[str, str]) -> str:
+def css(selector: Union[str, Iterable[str]], declarations: dict[str, str]) -> str:
     return "\n".join(
         [
-            f"{selectors if isinstance(selectors, str) else ', '.join(selectors)} {{",
+            f"{selector if isinstance(selector, str) else ', '.join(selector)} {{",
             *[f"    {property}: {value};" for property, value in declarations.items()],
             "}",
         ]
