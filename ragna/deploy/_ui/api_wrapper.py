--- conflicted
+++ resolved
@@ -16,10 +16,10 @@
         self._engine = engine
 
     async def get_corpus_names(self):
-        return (await self.client.get("/corpuses")).raise_for_status().json()
+        return await self._engine.get_corpuses()
 
     async def get_corpus_metadata(self):
-        return (await self.client.get("/corpuses/metadata")).raise_for_status().json()
+        return await self._engine.get_corpus_metadata()
 
     async def get_chats(self):
         json_data = [
@@ -40,30 +40,18 @@
         return self._engine.get_components()
 
     async def start_and_prepare(
-        self, name, documents, corpus_name, source_storage, assistant, params
+        self, name, input, corpus_name, source_storage, assistant, params
     ):
-<<<<<<< HEAD
-        response = await self.client.post(
-            "/chats",
-            json={
-                "name": name,
-                "input": documents,
-                "corpus_name": corpus_name,
-                "source_storage": source_storage,
-                "assistant": assistant,
-                "params": params,
-            },
-=======
         chat = self._engine.create_chat(
             user=self._user,
             chat_creation=schemas.ChatCreation(
                 name=name,
-                document_ids=[document.id for document in documents],
+                input=input,
                 source_storage=source_storage,
                 assistant=assistant,
+                corpus_name=corpus_name,
                 params=params,
             ),
->>>>>>> 28a980c8
         )
         await self._engine.prepare_chat(user=self._user, id=chat.id)
         return str(chat.id)
