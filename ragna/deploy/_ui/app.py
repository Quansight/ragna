import panel as pn
import param

from ragna.deploy._auth import SessionMiddleware
from ragna.deploy._engine import Engine

from . import js
from . import styles as ui
from .api_wrapper import ApiWrapper
from .main_page import MainPage

pn.extension(
    loading_spinner="dots",
    loading_color=ui.MAIN_COLOR,
    layout_compatibility="error",
)
pn.config.browser_info = True


class App(param.Parameterized):
    def __init__(self, engine: Engine):
        super().__init__()

        # Apply the design modifiers to the panel components
        # It returns all the CSS files of the modifiers
        self.css_filepaths = ui.apply_design_modifiers()
        self._engine = engine

    def get_template(self):
        # A bit hacky, but works.
        # we need to preload the css files to avoid a flash of unstyled content, especially when switching between chats.
        # This is achieved by adding <link ref="preload" ...> tags in the head of the document.
        # But none of the panel templates allow to add custom link tags in the head.
        # the only way I found is to take advantage of the raw_css parameter, which allows to add custom css in the head.
        preload_css = "\n".join(
            [
                f"""<link rel="preload" href="{css_fp}" as="style" />"""
                for css_fp in self.css_filepaths
            ]
        )
        preload_css = f"""
                     </style>
                     {preload_css}
                     <style type="text/css">
                     """

        template = pn.template.FastListTemplate(
            # We need to set a title to have it appearing on the browser's tab
            # but it means we need to hide it from the header bar
            title="Ragna",
            accent_base_color=ui.MAIN_COLOR,
            theme_toggle=False,
            collapsed_sidebar=True,
            raw_css=[ui.CSS_VARS, preload_css],
            favicon="imgs/ragna_logo.svg",
            css_files=["https://rsms.me/inter/inter.css", "css/main.css"],
        )

        template.modal.objects = [
            pn.Column(
                sizing_mode="stretch_both",
            )
        ]

        template.header.append(pn.pane.HTML(js.SHADOWROOT_INDEXING))
        template.header.append(pn.pane.HTML(js.MODAL_MOUSE_UP_FIX))
        template.header.append(pn.pane.HTML(js.CONNECTION_MONITOR))

        return template

    def index_page(self):
        api_wrapper = ApiWrapper(self._engine)

        template = self.get_template()
        main_page = MainPage(api_wrapper=api_wrapper, template=template)
        template.main.append(main_page)
        return template

    def health_page(self):
        return pn.pane.HTML("<h1>Ok</h1>")

<<<<<<< HEAD
    def add_panel_app(self, server, panel_app_fn, endpoint):
        # FIXME: this code will ultimately be distributed as part of panel
        from functools import partial

        import panel as pn
        from bokeh.application import Application
        from bokeh.application.handlers.function import FunctionHandler
        from bokeh_fastapi import BokehFastAPI
        from bokeh_fastapi.handler import WSHandler
        from fastapi.responses import FileResponse
        from panel.io.document import extra_socket_handlers
        from panel.io.resources import COMPONENT_PATH
        from panel.io.server import ComponentResourceHandler
        from panel.io.state import set_curdoc

        def dispatch_fastapi(conn, events=None, msg=None):
            if msg is None:
                msg = conn.protocol.create("PATCH-DOC", events)
            return [conn._socket.send_message(msg)]

        extra_socket_handlers[WSHandler] = dispatch_fastapi

        def panel_app(doc):
            doc.on_event("document_ready", partial(pn.state._schedule_on_load, doc))

            with set_curdoc(doc):
                panel_app = panel_app_fn()
                panel_app.server_doc(doc)

        handler = FunctionHandler(panel_app)
        application = Application(handler)

        BokehFastAPI({endpoint: application}, server=server)

        @server.get(
            f"/{COMPONENT_PATH.rstrip('/')}" + "/{path:path}", include_in_schema=False
        )
        def get_component_resource(path: str):
            # ComponentResourceHandler.parse_url_path only ever accesses
            # self._resource_attrs, which fortunately is a class attribute. Thus, we can
            # get away with using the method without actually instantiating the class
            self_ = cast(ComponentResourceHandler, ComponentResourceHandler)
            resolved_path = ComponentResourceHandler.parse_url_path(self_, path)
            return FileResponse(resolved_path)

    def serve_with_fastapi(self, app: FastAPI, endpoint: str):
        self.add_panel_app(app, self.index_page, endpoint)

        for dir in ["css", "imgs"]:
            app.mount(
                f"/{dir}",
                StaticFiles(directory=str(Path(__file__).parent / dir)),
                name=dir,
            )

        pn.config.cookie_secret = SessionMiddleware.PANEL_COOKIE_SECRET

=======
>>>>>>> aa099ade

def app(engine: Engine) -> App:
    return App(engine)<|MERGE_RESOLUTION|>--- conflicted
+++ resolved
@@ -1,7 +1,6 @@
 import panel as pn
 import param
 
-from ragna.deploy._auth import SessionMiddleware
 from ragna.deploy._engine import Engine
 
 from . import js
@@ -79,66 +78,6 @@
     def health_page(self):
         return pn.pane.HTML("<h1>Ok</h1>")
 
-<<<<<<< HEAD
-    def add_panel_app(self, server, panel_app_fn, endpoint):
-        # FIXME: this code will ultimately be distributed as part of panel
-        from functools import partial
-
-        import panel as pn
-        from bokeh.application import Application
-        from bokeh.application.handlers.function import FunctionHandler
-        from bokeh_fastapi import BokehFastAPI
-        from bokeh_fastapi.handler import WSHandler
-        from fastapi.responses import FileResponse
-        from panel.io.document import extra_socket_handlers
-        from panel.io.resources import COMPONENT_PATH
-        from panel.io.server import ComponentResourceHandler
-        from panel.io.state import set_curdoc
-
-        def dispatch_fastapi(conn, events=None, msg=None):
-            if msg is None:
-                msg = conn.protocol.create("PATCH-DOC", events)
-            return [conn._socket.send_message(msg)]
-
-        extra_socket_handlers[WSHandler] = dispatch_fastapi
-
-        def panel_app(doc):
-            doc.on_event("document_ready", partial(pn.state._schedule_on_load, doc))
-
-            with set_curdoc(doc):
-                panel_app = panel_app_fn()
-                panel_app.server_doc(doc)
-
-        handler = FunctionHandler(panel_app)
-        application = Application(handler)
-
-        BokehFastAPI({endpoint: application}, server=server)
-
-        @server.get(
-            f"/{COMPONENT_PATH.rstrip('/')}" + "/{path:path}", include_in_schema=False
-        )
-        def get_component_resource(path: str):
-            # ComponentResourceHandler.parse_url_path only ever accesses
-            # self._resource_attrs, which fortunately is a class attribute. Thus, we can
-            # get away with using the method without actually instantiating the class
-            self_ = cast(ComponentResourceHandler, ComponentResourceHandler)
-            resolved_path = ComponentResourceHandler.parse_url_path(self_, path)
-            return FileResponse(resolved_path)
-
-    def serve_with_fastapi(self, app: FastAPI, endpoint: str):
-        self.add_panel_app(app, self.index_page, endpoint)
-
-        for dir in ["css", "imgs"]:
-            app.mount(
-                f"/{dir}",
-                StaticFiles(directory=str(Path(__file__).parent / dir)),
-                name=dir,
-            )
-
-        pn.config.cookie_secret = SessionMiddleware.PANEL_COOKIE_SECRET
-
-=======
->>>>>>> aa099ade
 
 def app(engine: Engine) -> App:
     return App(engine)