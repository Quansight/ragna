--- conflicted
+++ resolved
@@ -4,12 +4,6 @@
 import pydantic
 from fastapi import APIRouter, Body, UploadFile
 from fastapi.responses import StreamingResponse
-
-<<<<<<< HEAD
-from ragna._compat import anext
-=======
-from ragna.core._utils import default_user
->>>>>>> aa099ade
 
 from . import _schemas as schemas
 from ._auth import UserDependency
