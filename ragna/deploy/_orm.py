--- conflicted
+++ resolved
@@ -31,28 +31,17 @@
         return json.loads(value)
 
 
-<<<<<<< HEAD
 class UtcAwareDateTime(types.TypeDecorator):
-=======
-class UtcDateTime(types.TypeDecorator):
->>>>>>> aa099ade
     """UTC timezone aware datetime type.
 
     This is needed because sqlalchemy.types.DateTime(timezone=True) does not
     consistently store the timezone.
-<<<<<<< HEAD
-
-=======
->>>>>>> aa099ade
     """
 
     impl = types.DateTime
 
-<<<<<<< HEAD
-=======
     cache_ok = True
 
->>>>>>> aa099ade
     def process_bind_param(  # type: ignore[override]
         self, value: Optional[datetime], dialect: Dialect
     ) -> Optional[datetime]:
@@ -185,8 +174,5 @@
         secondary=source_message_association_table,
         back_populates="messages",
     )
-<<<<<<< HEAD
-    timestamp = Column(types.DateTime(timezone=True), nullable=False)
-=======
-    timestamp = Column(UtcDateTime, nullable=False)
->>>>>>> aa099ade
+
+    timestamp = Column(UtcAwareDateTime, nullable=False)