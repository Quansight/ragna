import secrets
import uuid
from typing import Any, AsyncIterator, Optional, Type, cast

from fastapi import status as http_status_code

import ragna
<<<<<<< HEAD
from ragna import core
from ragna._compat import aiter, anext
=======
from ragna import Rag, core
>>>>>>> aa099ade
from ragna._utils import make_directory
from ragna.core import Rag, RagnaException
from ragna.core._rag import SpecialChatParams

from . import _schemas as schemas
from ._config import Config
from ._database import Database


class Engine:
    def __init__(self, *, config: Config, ignore_unavailable_components: bool) -> None:
        self._config = config
        ragna.local_root(config.local_root)
        self._documents_root = make_directory(config.local_root / "documents")
        self.supports_store_documents = issubclass(
            self._config.document, ragna.core.LocalDocument
        )

        self._database = Database(url=config.database_url)

        self._rag = Rag(  # type: ignore[var-annotated]
            config=config,
            ignore_unavailable_components=ignore_unavailable_components,
        )

        self._to_core = SchemaToCoreConverter(config=self._config, rag=self._rag)
        self._to_schema = CoreToSchemaConverter()

    def maybe_add_user(self, user: schemas.User) -> None:
        with self._database.get_session() as session:
            return self._database.maybe_add_user(session, user=user)

    def get_user_by_api_key(
        self, api_key_value: str
    ) -> tuple[Optional[schemas.User], bool]:
        with self._database.get_session() as session:
            data = self._database.get_user_by_api_key(
                session, api_key_value=api_key_value
            )

        if data is None:
            return None, False

        user, api_key = data
        return user, api_key.expired

    def create_api_key(
        self, user: str, api_key_creation: schemas.ApiKeyCreation
    ) -> schemas.ApiKey:
        api_key = schemas.ApiKey(
            name=api_key_creation.name,
            expires_at=api_key_creation.expires_at,
            obfuscated=False,
            value=secrets.token_urlsafe(32)[:32],
        )

        with self._database.get_session() as session:
            self._database.add_api_key(session, user=user, api_key=api_key)

        return api_key

    def list_api_keys(self, user: str) -> list[schemas.ApiKey]:
        with self._database.get_session() as session:
            return self._database.get_api_keys(session, user=user)

    def delete_api_key(self, user: str, id: uuid.UUID) -> None:
        with self._database.get_session() as session:
            self._database.delete_api_key(session, user=user, id=id)

    def _get_component_json_schema(
        self,
        component: Type[core.Component],
    ) -> dict[str, dict[str, Any]]:
        json_schema = component._protocol_model().model_json_schema()
        # FIXME: there is likely a better way to exclude certain fields builtin in
        #  pydantic
        for special_param in SpecialChatParams.__pydantic_fields__:
            if (
                "properties" in json_schema
                and special_param in json_schema["properties"]
            ):
                del json_schema["properties"][special_param]
            if "required" in json_schema and special_param in json_schema["required"]:
                json_schema["required"].remove(special_param)
        return json_schema

    def get_components(self) -> schemas.Components:
        return schemas.Components(
            documents=sorted(self._config.document.supported_suffixes()),
            source_storages=[
                self._get_component_json_schema(source_storage)
                for source_storage in self._rag._components.keys()
                if issubclass(source_storage, core.SourceStorage)
            ],
            assistants=[
                self._get_component_json_schema(assistant)
                for assistant in self._rag._components.keys()
                if issubclass(assistant, core.Assistant)
            ],
        )

    def register_documents(
        self, *, user: str, document_registrations: list[schemas.DocumentRegistration]
    ) -> list[schemas.Document]:
        # We create core.Document's first, because they might update the metadata
        core_documents = [
            self._config.document(
                name=registration.name, metadata=registration.metadata
            )
            for registration in document_registrations
        ]
        documents = [self._to_schema.document(document) for document in core_documents]

        with self._database.get_session() as session:
            self._database.add_documents(session, user=user, documents=documents)

        return documents

    async def store_documents(
        self,
        *,
        user: str,
        ids_and_streams: list[tuple[uuid.UUID, AsyncIterator[bytes]]],
    ) -> None:
        if not self.supports_store_documents:
            raise RagnaException(
                "Ragna configuration does not support local upload",
                http_status_code=http_status_code.HTTP_400_BAD_REQUEST,
            )

        ids, streams = zip(*ids_and_streams)

        with self._database.get_session() as session:
            documents = self._database.get_documents(session, user=user, ids=ids)

        for document, stream in zip(documents, streams):
            core_document = cast(
                ragna.core.LocalDocument, self._to_core.document(document)
            )
            await core_document._write(stream)

    def create_chat(
        self, *, user: str, chat_creation: schemas.ChatCreation
    ) -> schemas.Chat:
        params = chat_creation.model_dump()
        document_ids = params.pop("document_ids")
        with self._database.get_session() as session:
            documents = self._database.get_documents(
                session, user=user, ids=document_ids
            )

        chat = schemas.Chat(documents=documents, **params)

        # Although we don't need the actual core.Chat here, this performs the input
        # validation.
        self._to_core.chat(chat, user=user)

        with self._database.get_session() as session:
            self._database.add_chat(session, user=user, chat=chat)

        return chat

    def get_chats(self, *, user: str) -> list[schemas.Chat]:
        with self._database.get_session() as session:
            return self._database.get_chats(session, user=user)

    def get_chat(self, *, user: str, id: uuid.UUID) -> schemas.Chat:
        with self._database.get_session() as session:
            return self._database.get_chat(session, user=user, id=id)

    async def prepare_chat(self, *, user: str, id: uuid.UUID) -> schemas.Message:
        core_chat = self._to_core.chat(self.get_chat(user=user, id=id), user=user)
        core_message = await core_chat.prepare()

        with self._database.get_session() as session:
            self._database.update_chat(
                session, chat=self._to_schema.chat(core_chat), user=user
            )

        return self._to_schema.message(core_message)

    async def answer_stream(
        self, *, user: str, chat_id: uuid.UUID, prompt: str
    ) -> AsyncIterator[schemas.Message]:
        core_chat = self._to_core.chat(self.get_chat(user=user, id=chat_id), user=user)
        core_message = await core_chat.answer(prompt, stream=True)

        content_stream = aiter(core_message)
        content_chunk = await anext(content_stream)
        message = self._to_schema.message(core_message, content_override=content_chunk)
        yield message

        # Avoid sending the sources multiple times
        message_chunk = message.model_copy(update=dict(sources=None))
        async for content_chunk in content_stream:
            message_chunk.content = content_chunk
            yield message_chunk

        with self._database.get_session() as session:
            self._database.update_chat(
                session, chat=self._to_schema.chat(core_chat), user=user
            )

    def delete_chat(self, *, user: str, id: uuid.UUID) -> None:
        with self._database.get_session() as session:
            self._database.delete_chat(session, user=user, id=id)


class SchemaToCoreConverter:
    def __init__(self, *, config: Config, rag: Rag) -> None:
        self._config = config
        self._rag = rag

    def document(self, document: schemas.Document) -> core.Document:
        return self._config.document(
            id=document.id,
            name=document.name,
            metadata=document.metadata,
        )

    def source(self, source: schemas.Source) -> core.Source:
        return core.Source(
            id=source.id,
            document=self.document(source.document),
            location=source.location,
            content=source.content,
            num_tokens=source.num_tokens,
        )

    def message(self, message: schemas.Message) -> core.Message:
        return core.Message(
            message.content,
            role=message.role,
            sources=[self.source(source) for source in message.sources],
        )

    def chat(self, chat: schemas.Chat, *, user: str) -> core.Chat:
        core_chat = self._rag.chat(
            user=user,
            chat_id=chat.id,
            chat_name=chat.name,
            documents=[self.document(document) for document in chat.documents],
            source_storage=chat.source_storage,
            assistant=chat.assistant,
            **chat.params,
        )
        core_chat._messages = [self.message(message) for message in chat.messages]
        core_chat._prepared = chat.prepared

        return core_chat


class CoreToSchemaConverter:
    def document(self, document: core.Document) -> schemas.Document:
        return schemas.Document(
            id=document.id,
            name=document.name,
            metadata=document.metadata,
        )

    def source(self, source: core.Source) -> schemas.Source:
        return schemas.Source(
            id=source.id,
            document=self.document(source.document),
            location=source.location,
            content=source.content,
            num_tokens=source.num_tokens,
        )

    def message(
        self, message: core.Message, *, content_override: Optional[str] = None
    ) -> schemas.Message:
        return schemas.Message(
            id=message.id,
            content=(
                content_override if content_override is not None else message.content
            ),
            role=message.role,
            sources=[self.source(source) for source in message.sources],
            timestamp=message.timestamp,
        )

    def chat(self, chat: core.Chat) -> schemas.Chat:
        params = chat.params.copy()
        del params["user"]
        return schemas.Chat(
            id=params.pop("chat_id"),
            name=params.pop("chat_name"),
            documents=[self.document(document) for document in chat.documents],
            source_storage=chat.source_storage.display_name(),
            assistant=chat.assistant.display_name(),
            params=params,
            messages=[self.message(message) for message in chat._messages],
            prepared=chat._prepared,
        )<|MERGE_RESOLUTION|>--- conflicted
+++ resolved
@@ -5,12 +5,7 @@
 from fastapi import status as http_status_code
 
 import ragna
-<<<<<<< HEAD
 from ragna import core
-from ragna._compat import aiter, anext
-=======
-from ragna import Rag, core
->>>>>>> aa099ade
 from ragna._utils import make_directory
 from ragna.core import Rag, RagnaException
 from ragna.core._rag import SpecialChatParams
