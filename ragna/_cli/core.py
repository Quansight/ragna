import logging
import subprocess
import sys
from pathlib import Path
from typing import Annotated, Optional
from urllib.parse import urlsplit

import rich

import typer
import uvicorn

import ragna
from ragna._api import app as api_app
from ragna.core._queue import Queue
from .config import (
    check_config,
    COMMON_CONFIG_OPTION_ARGS,
    COMMON_CONFIG_OPTION_KWARGS,
    config_wizard,
    ConfigOption,
)

app = typer.Typer(
    name="ragna",
    invoke_without_command=True,
    no_args_is_help=True,
    add_completion=False,
    pretty_exceptions_enable=False,
)


def version_callback(value: bool):
    if value:
        rich.print(f"ragna {ragna.__version__} from {ragna.__path__[0]}")
        raise typer.Exit()


@app.callback()
def _main(
    version: Annotated[
        Optional[bool],
        typer.Option(
            "--version", callback=version_callback, help="Show version and exit."
        ),
    ] = None
):
    pass


@app.command(help="Create or check configurations.")
def config(
    *,
    output_path: Annotated[
        Path,
        typer.Option(
            "-o",
            "--output-file",
            metavar="OUTPUT_PATH",
            default_factory=lambda: Path.cwd() / "ragna.toml",
            show_default="./ragna.toml",
            help="Write configuration to <OUTPUT_PATH>.",
        ),
    ],
    config: Annotated[
        ragna.Config,
        typer.Option(
            *COMMON_CONFIG_OPTION_ARGS,
            **COMMON_CONFIG_OPTION_KWARGS,
            show_default="Start a wizard to build the configuration interactively.",
        ),
    ] = None,
    check: Annotated[
        bool,
        typer.Option(
            "--check",
            help=(
                "Display the availability for all selected components in <CONFIG>. "
                "If given, no file is generated at <OUTPUT_PATH>."
            ),
        ),
    ] = False,
    force: Annotated[
        bool,
        typer.Option(
            "-f", "--force", help="Overwrite an existing file at <OUTPUT_PATH>."
        ),
    ] = False,
):
    if config is None:
        if check:
            rich.print(
                "--check makes no sense without passing a config with -c / --config"
            )
            raise typer.Exit(1)
        config, output_path, force = config_wizard(output_path=output_path, force=force)

    if check:
        is_available = check_config(config)
        raise typer.Exit(int(not is_available))

    config.to_file(output_path, force=force)


@app.command(help="Start workers.")
def worker(
    *,
    config: ConfigOption = "builtin",
    num_threads: Annotated[
        int,
        typer.Option("--num-threads", "-n", help="Number of worker threads to start."),
    ] = 1,
):
<<<<<<< HEAD
    if config.core.queue_url == "memory":
        print(f"With {config.core.queue_url=} no worker is required!")
=======
    if config.rag.queue_url == "memory":
        rich.print(f"With {config.rag.queue_url=} no worker is required!")
>>>>>>> 75fe30ec
        raise typer.Exit(1)

    queue = Queue(config, load_components=True)
    worker = queue.create_worker(num_threads)

    # FIXME: we need to configure this properly
    logging.basicConfig(level=logging.INFO)
    worker.run()


@app.command(help="Start the REST API.")
def api(
    *,
    config: ConfigOption = "builtin",
    start_worker: Annotated[
        bool,
        typer.Option(
            help="Start a ragna worker alongside the REST API in a subprocess.",
            show_default="Start if a non-memory queue is configured.",
        ),
    ] = None,
):
    if start_worker is None:
        start_worker = config.core.queue_url != "memory"

    if start_worker:
        process = subprocess.Popen(
            [
                sys.executable,
                "-m",
                "ragna",
                "worker",
                "--config",
                config.__ragna_cli_value__,
            ],
            stdout=subprocess.PIPE,
            stderr=subprocess.PIPE,
        )
    else:
        process = None

    try:
        components = urlsplit(config.api.url)
        uvicorn.run(api_app(config), host=components.hostname, port=components.port)
    finally:
        if process is not None:
            process.kill()
            process.communicate()<|MERGE_RESOLUTION|>--- conflicted
+++ resolved
@@ -111,13 +111,8 @@
         typer.Option("--num-threads", "-n", help="Number of worker threads to start."),
     ] = 1,
 ):
-<<<<<<< HEAD
     if config.core.queue_url == "memory":
-        print(f"With {config.core.queue_url=} no worker is required!")
-=======
-    if config.rag.queue_url == "memory":
-        rich.print(f"With {config.rag.queue_url=} no worker is required!")
->>>>>>> 75fe30ec
+        rich.print(f"With {config.core.queue_url=} no worker is required!")
         raise typer.Exit(1)
 
     queue = Queue(config, load_components=True)
