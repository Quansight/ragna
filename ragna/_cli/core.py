--- conflicted
+++ resolved
@@ -110,15 +110,9 @@
         int,
         typer.Option("--num-threads", "-n", help="Number of worker threads to start."),
     ] = 1,
-<<<<<<< HEAD
-):
+) -> None:
     if config.core.queue_url == "memory":
         rich.print(f"With {config.core.queue_url=} no worker is required!")
-=======
-) -> None:
-    if config.rag.queue_url == "memory":
-        rich.print(f"With {config.rag.queue_url=} no worker is required!")
->>>>>>> 192f0fef
         raise typer.Exit(1)
 
     queue = Queue(config, load_components=True)
@@ -140,20 +134,7 @@
             show_default="Start if a non-memory queue is configured.",
         ),
     ] = None,
-<<<<<<< HEAD
-):
-=======
 ) -> None:
-    required_packages = [
-        package
-        for package in ["fastapi", "uvicorn"]
-        if not PackageRequirement(package).is_available()
-    ]
-    if required_packages:
-        print(f"Please install {', '.join(required_packages)}")
-        raise typer.Exit(1)
-
->>>>>>> 192f0fef
     if start_worker is None:
         start_worker = config.core.queue_url != "memory"
 
@@ -175,18 +156,14 @@
 
     try:
         components = urlsplit(config.api.url)
-<<<<<<< HEAD
-        uvicorn.run(api_app(config), host=components.hostname, port=components.port)
-=======
         if components.hostname is None or components.port is None:
             # TODO: make this part of the config validation
             rich.print(f"Unable to extract hostname and port from {config.api.url}.")
             raise typer.Exit(1)
 
         uvicorn.run(
-            api(config), host=components.hostname, port=components.port or 31476
+            api_app(config), host=components.hostname, port=components.port or 31476
         )
->>>>>>> 192f0fef
     finally:
         if process is not None:
             process.kill()
