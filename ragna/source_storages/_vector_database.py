--- conflicted
+++ resolved
@@ -4,18 +4,7 @@
 from collections import deque
 from typing import Deque, Iterable, Iterator, Optional, TypeVar, cast
 
-<<<<<<< HEAD
-from ragna._compat import itertools_pairwise
 from ragna.core import PackageRequirement, Page, Requirement, Source, SourceStorage
-=======
-from ragna.core import (
-    PackageRequirement,
-    Page,
-    Requirement,
-    Source,
-    SourceStorage,
-)
->>>>>>> dff37bd5
 
 T = TypeVar("T")
 
