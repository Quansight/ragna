import uuid
<<<<<<< HEAD
from typing import Optional, cast
=======
from typing import cast
>>>>>>> c3284032

import ragna
from ragna.core import (
    Document,
    MetadataFilter,
    MetadataOperator,
    PackageRequirement,
    Requirement,
    Source,
)

from ._vector_database import VectorDatabaseSourceStorage


class LanceDB(VectorDatabaseSourceStorage):
    """[LanceDB vector database](https://lancedb.com/)

    !!! info "Required packages"

        - `chromadb>=0.4.13`
        - `lancedb>=0.2`
        - `pyarrow`
    """

    @classmethod
    def requirements(cls) -> list[Requirement]:
        return [
            *super().requirements(),
            PackageRequirement("lancedb>=0.2"),
            PackageRequirement(
                "pyarrow",
                # See https://github.com/apache/arrow/issues/38167
                exclude_modules=["__dummy__"],
            ),
        ]

    def __init__(self) -> None:
        super().__init__()

        import lancedb

        self._db = lancedb.connect(ragna.local_root() / "lancedb")
<<<<<<< HEAD
=======
        # Create schema at runtime!
        self._schema = pa.schema(
            [
                pa.field("id", pa.string()),
                pa.field("document_id", pa.string()),
                pa.field("page_numbers", pa.string()),
                pa.field("text", pa.string()),
                pa.field(
                    self._VECTOR_COLUMN_NAME,
                    pa.list_(pa.float32(), self._embedding_dimensions),
                ),
                pa.field("num_tokens", pa.int32()),
            ]
        )
>>>>>>> c3284032

    _VECTOR_COLUMN_NAME = "embedded_text"

    def store(
        self,
        documents: list[Document],
        *,
        chunk_size: int = 500,
        chunk_overlap: int = 250,
    ) -> None:
<<<<<<< HEAD

        import pyarrow as pa

        # TODO: create schema at runtime update when documents contain new metadata fields
        # currently self.store() can not be used to add new documents to an existing table
        fields = [
            pa.field("id", pa.string()),
            pa.field("document_id", pa.string()),
            pa.field("document_name", pa.string()),
            pa.field("page_numbers", pa.string()),
            pa.field("text", pa.string()),
            pa.field(
                self._VECTOR_COLUMN_NAME,
                pa.list_(pa.float32(), self._embedding_dimensions),
            ),
            pa.field("num_tokens", pa.int32()),
        ]

        document_metadata_keys = list(
            set().union(*(doc.metadata.keys() for doc in documents))
        )
        print(document_metadata_keys)

        for key in document_metadata_keys:
            fields.append(pa.field(key, pa.string()))

        self._schema = pa.schema(fields)
        # Misusing self._embedding_id as table name here as placeholder for global table name
=======
>>>>>>> c3284032
        table = self._db.create_table(name=self._embedding_id, schema=self._schema)

        for document in documents:
            for chunk in self._chunk_pages(
                document.extract_pages(),
                chunk_size=chunk_size,
                chunk_overlap=chunk_overlap,
            ):
                table.add(
                    [
                        {
                            "id": str(uuid.uuid4()),
                            "document_id": str(document.id),
                            "document_name": str(document.name),
<<<<<<< HEAD
                            **document.metadata,
=======
>>>>>>> c3284032
                            "page_numbers": self._page_numbers_to_str(
                                chunk.page_numbers
                            ),
                            "text": chunk.text,
                            self._VECTOR_COLUMN_NAME: self._embedding_function(
                                [chunk.text]
                            )[0],
                            "num_tokens": chunk.num_tokens,
                        }
                    ]
                )

    # https://lancedb.github.io/lancedb/sql/
    _METADATA_OPERATOR_MAP = {
        MetadataOperator.AND: "AND",
        MetadataOperator.OR: "OR",
        MetadataOperator.EQ: "=",
        MetadataOperator.LT: "<",
        MetadataOperator.LE: "<=",
        MetadataOperator.GT: ">",
        MetadataOperator.GE: ">=",
        MetadataOperator.IN: "IN",
    }

    def _translate_metadata_filter(self, metadata_filter: MetadataFilter) -> str:
        if metadata_filter.operator is MetadataOperator.RAW:
            return cast(str, metadata_filter.value)
        elif metadata_filter.operator in {
            MetadataOperator.AND,
            MetadataOperator.OR,
        }:
            return f" {self._METADATA_OPERATOR_MAP[metadata_filter.operator]} ".join(
                f"({self._translate_metadata_filter(child)})"
                for child in metadata_filter.value
            )
        elif metadata_filter.operator is MetadataOperator.NE:
            return f"NOT ({self._translate_metadata_filter(MetadataFilter.eq(metadata_filter.key, metadata_filter.value))})"
        elif metadata_filter.operator is MetadataOperator.NOT_IN:
            return f"NOT ({self._translate_metadata_filter(MetadataFilter.in_(metadata_filter.key, metadata_filter.value))})"
        else:
            value = (
                tuple(metadata_filter.value)
                if metadata_filter.operator is MetadataOperator.IN
                else metadata_filter.value
            )
            return f"{metadata_filter.key} {self._METADATA_OPERATOR_MAP[metadata_filter.operator]} {value!r}"

    def retrieve(
        self,
        metadata_filter: Optional[MetadataFilter],
        prompt: str,
        *,
        chunk_size: int = 500,
        num_tokens: int = 1024,
    ) -> list[Source]:
        table = self._db.open_table(self._embedding_id)

        # We cannot retrieve source by a maximum number of tokens. Thus, we estimate how
        # many sources we have to query. We overestimate by a factor of two to avoid
        # retrieving too few sources and needing to query again.
        limit = int(num_tokens * 2 / chunk_size)

        search = table.search(
            self._embedding_function([prompt])[0],
            vector_column_name=self._VECTOR_COLUMN_NAME,
        )

        if metadata_filter:
            search = search.where(
                self._translate_metadata_filter(metadata_filter), prefilter=True
            )

        results = search.limit(limit).to_arrow()

        return self._take_sources_up_to_max_tokens(
            (
                Source(
                    id=result["id"],
                    document_id=result["document_id"],
                    document_name=result["document_name"],
                    # For some reason adding an empty string during store() results
                    # in this field being None. Thus, we need to parse it back here.
                    # TODO: See if there is a configuration option for this
                    location=result["page_numbers"] or "",
                    content=result["text"],
                    num_tokens=result["num_tokens"],
                )
                for result in results.to_pylist()
            ),
            max_tokens=num_tokens,
        )<|MERGE_RESOLUTION|>--- conflicted
+++ resolved
@@ -1,9 +1,5 @@
 import uuid
-<<<<<<< HEAD
 from typing import Optional, cast
-=======
-from typing import cast
->>>>>>> c3284032
 
 import ragna
 from ragna.core import (
@@ -46,23 +42,6 @@
         import lancedb
 
         self._db = lancedb.connect(ragna.local_root() / "lancedb")
-<<<<<<< HEAD
-=======
-        # Create schema at runtime!
-        self._schema = pa.schema(
-            [
-                pa.field("id", pa.string()),
-                pa.field("document_id", pa.string()),
-                pa.field("page_numbers", pa.string()),
-                pa.field("text", pa.string()),
-                pa.field(
-                    self._VECTOR_COLUMN_NAME,
-                    pa.list_(pa.float32(), self._embedding_dimensions),
-                ),
-                pa.field("num_tokens", pa.int32()),
-            ]
-        )
->>>>>>> c3284032
 
     _VECTOR_COLUMN_NAME = "embedded_text"
 
@@ -73,8 +52,6 @@
         chunk_size: int = 500,
         chunk_overlap: int = 250,
     ) -> None:
-<<<<<<< HEAD
-
         import pyarrow as pa
 
         # TODO: create schema at runtime update when documents contain new metadata fields
@@ -102,8 +79,6 @@
 
         self._schema = pa.schema(fields)
         # Misusing self._embedding_id as table name here as placeholder for global table name
-=======
->>>>>>> c3284032
         table = self._db.create_table(name=self._embedding_id, schema=self._schema)
 
         for document in documents:
@@ -118,10 +93,7 @@
                             "id": str(uuid.uuid4()),
                             "document_id": str(document.id),
                             "document_name": str(document.name),
-<<<<<<< HEAD
                             **document.metadata,
-=======
->>>>>>> c3284032
                             "page_numbers": self._page_numbers_to_str(
                                 chunk.page_numbers
                             ),
