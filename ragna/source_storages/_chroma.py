--- conflicted
+++ resolved
@@ -41,12 +41,7 @@
             corpus_name = self._embedding_id
 
         return self._client.get_or_create_collection(
-<<<<<<< HEAD
-            corpus_name,
-            embedding_function=self._embedding_function,
-=======
             corpus_name, embedding_function=self._embedding_function
->>>>>>> c3284032
         )
 
     def store(
