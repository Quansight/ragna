from __future__ import annotations

import uuid
<<<<<<< HEAD
from typing import TYPE_CHECKING, Any, Optional, cast
=======
from typing import TYPE_CHECKING, Any, cast
>>>>>>> 3d079300

import ragna
from ragna.core import Document, MetadataFilter, MetadataOperator, Source

from ._vector_database import VectorDatabaseSourceStorage

if TYPE_CHECKING:
    import chromadb


class Chroma(VectorDatabaseSourceStorage):
    """[Chroma vector database](https://www.trychroma.com/)

    !!! info "Required packages"

        - `chromadb>=0.4.13`
    """

    # Note that this class has no extra requirements, since the chromadb package is
    # already required for the base class.

    def __init__(self) -> None:
        super().__init__()

        import chromadb

        self._client = chromadb.Client(
            chromadb.config.Settings(
                is_persistent=True,
                persist_directory=str(ragna.local_root() / "chroma"),
                anonymized_telemetry=False,
            )
        )

<<<<<<< HEAD
    def _get_collection(self, corpus_name: Optional[str]) -> chromadb.Collection:
        if corpus_name is None:
            corpus_name = self._embedding_id

        return self._client.get_or_create_collection(
            corpus_name,
            embedding_function=self._embedding_function,
=======
    def _get_collection(self) -> chromadb.Collection:
        return self._client.get_or_create_collection(
            self._embedding_id, embedding_function=self._embedding_function
>>>>>>> 3d079300
        )

    def store(
        self,
        documents: list[Document],
        *,
<<<<<<< HEAD
        corpus_name: Optional[str] = None,
        chunk_size: int = 500,
        chunk_overlap: int = 250,
    ) -> None:
        collection = self._get_collection(corpus_name=corpus_name)
=======
        chunk_size: int = 500,
        chunk_overlap: int = 250,
    ) -> None:
        collection = self._get_collection()
>>>>>>> 3d079300

        ids = []
        texts = []
        metadatas = []
        for document in documents:
            for chunk in self._chunk_pages(
                document.extract_pages(),
                chunk_size=chunk_size,
                chunk_overlap=chunk_overlap,
            ):
                ids.append(str(uuid.uuid4()))
                texts.append(chunk.text)
                metadatas.append(
                    {
                        "document_id": str(document.id),
                        "document_name": document.name,
                        **document.metadata,
                        "page_numbers": self._page_numbers_to_str(chunk.page_numbers),
                        "num_tokens": chunk.num_tokens,
                    }
                )

        collection.add(
            ids=ids,
            documents=texts,
            metadatas=metadatas,  # type: ignore[arg-type]
        )

    # https://docs.trychroma.com/usage-guide#using-where-filters
    _METADATA_OPERATOR_MAP = {
        MetadataOperator.AND: "$and",
        MetadataOperator.OR: "$or",
        MetadataOperator.EQ: "$eq",
        MetadataOperator.NE: "$ne",
        MetadataOperator.LT: "$lt",
        MetadataOperator.LE: "$lte",
        MetadataOperator.GT: "$gt",
        MetadataOperator.GE: "$gte",
        MetadataOperator.IN: "$in",
        MetadataOperator.NOT_IN: "$nin",
    }

    def _translate_metadata_filter(
<<<<<<< HEAD
        self, metadata_filter: Optional[MetadataFilter]
    ) -> Optional[dict[str, Any]]:
        if metadata_filter is None:
            return None
        elif metadata_filter.operator is MetadataOperator.RAW:
=======
        self, metadata_filter: MetadataFilter
    ) -> dict[str, Any]:
        if metadata_filter.operator is MetadataOperator.RAW:
>>>>>>> 3d079300
            return cast(dict[str, Any], metadata_filter.value)
        elif metadata_filter.operator in {MetadataOperator.AND, MetadataOperator.OR}:
            return {
                self._METADATA_OPERATOR_MAP[metadata_filter.operator]: [
                    self._translate_metadata_filter(child)
                    for child in metadata_filter.value
                ]
            }
        else:
            return {
                metadata_filter.key: {
                    self._METADATA_OPERATOR_MAP[
                        metadata_filter.operator
                    ]: metadata_filter.value
                }
            }

    def retrieve(
        self,
        metadata_filter: MetadataFilter,
        prompt: str,
        *,
        corpus_name: Optional[str] = None,
        chunk_size: int = 500,
        num_tokens: int = 1024,
    ) -> list[Source]:
<<<<<<< HEAD
        collection = self._get_collection(corpus_name=corpus_name)
=======
        collection = self._get_collection()
>>>>>>> 3d079300

        include = ["distances", "metadatas", "documents"]
        result = collection.query(
            query_texts=prompt,
            where=self._translate_metadata_filter(metadata_filter),
            n_results=min(
                # We cannot retrieve source by a maximum number of tokens. Thus, we
                # estimate how many sources we have to query. We overestimate by a
                # factor of two to avoid retrieving to few sources and needed to query
                # again.
                # ---
                # FIXME: querying only a low number of documents can lead to not finding
                #  the most relevant one.
                #  See https://github.com/chroma-core/chroma/issues/1205 for details.
                #  Instead of just querying more documents here, we should use the
                #  appropriate index parameters when creating the collection. However,
                #  they are undocumented for now.
                max(int(num_tokens * 2 / chunk_size), 100),
                collection.count(),
            ),
            include=include,  # type: ignore[arg-type]
        )

        num_results = len(result["ids"][0])
        result = {key: result[key][0] for key in ["ids", *include]}  # type: ignore[literal-required]
        # dict of lists -> list of dicts
        results = [
            {key: value[idx] for key, value in result.items()}
            for idx in range(num_results)
        ]

        # That should be the default, but let's make extra sure here
        results = sorted(results, key=lambda r: r["distances"])

        # TODO: we should have some functionality here to remove results with a high
        #  distance to keep only "valid" sources. However, there are two issues:
        #  1. A "high distance" is fairly subjective
        #  2. Whatever threshold we use is very much dependent on the encoding method
        #  Thus, we likely need to have a callable parameter for this class

        return self._take_sources_up_to_max_tokens(
            (
                Source(
                    id=result["ids"],
<<<<<<< HEAD
                    document_name=result["metadatas"]["document_name"],
=======
                    # FIXME: We no longer have access to the document here
                    # maybe reflect the same in the demo component
>>>>>>> 3d079300
                    document_id=result["metadatas"]["document_id"],
                    location=result["metadatas"]["page_numbers"],
                    content=result["documents"],
                    num_tokens=result["metadatas"]["num_tokens"],
                )
                for result in results
            ),
            max_tokens=num_tokens,
        )<|MERGE_RESOLUTION|>--- conflicted
+++ resolved
@@ -1,11 +1,7 @@
 from __future__ import annotations
 
 import uuid
-<<<<<<< HEAD
 from typing import TYPE_CHECKING, Any, Optional, cast
-=======
-from typing import TYPE_CHECKING, Any, cast
->>>>>>> 3d079300
 
 import ragna
 from ragna.core import Document, MetadataFilter, MetadataOperator, Source
@@ -40,37 +36,23 @@
             )
         )
 
-<<<<<<< HEAD
     def _get_collection(self, corpus_name: Optional[str]) -> chromadb.Collection:
         if corpus_name is None:
             corpus_name = self._embedding_id
 
         return self._client.get_or_create_collection(
-            corpus_name,
-            embedding_function=self._embedding_function,
-=======
-    def _get_collection(self) -> chromadb.Collection:
-        return self._client.get_or_create_collection(
-            self._embedding_id, embedding_function=self._embedding_function
->>>>>>> 3d079300
+            corpus_name, embedding_function=self._embedding_function
         )
 
     def store(
         self,
         documents: list[Document],
         *,
-<<<<<<< HEAD
         corpus_name: Optional[str] = None,
         chunk_size: int = 500,
         chunk_overlap: int = 250,
     ) -> None:
         collection = self._get_collection(corpus_name=corpus_name)
-=======
-        chunk_size: int = 500,
-        chunk_overlap: int = 250,
-    ) -> None:
-        collection = self._get_collection()
->>>>>>> 3d079300
 
         ids = []
         texts = []
@@ -114,17 +96,11 @@
     }
 
     def _translate_metadata_filter(
-<<<<<<< HEAD
         self, metadata_filter: Optional[MetadataFilter]
     ) -> Optional[dict[str, Any]]:
         if metadata_filter is None:
             return None
         elif metadata_filter.operator is MetadataOperator.RAW:
-=======
-        self, metadata_filter: MetadataFilter
-    ) -> dict[str, Any]:
-        if metadata_filter.operator is MetadataOperator.RAW:
->>>>>>> 3d079300
             return cast(dict[str, Any], metadata_filter.value)
         elif metadata_filter.operator in {MetadataOperator.AND, MetadataOperator.OR}:
             return {
@@ -151,11 +127,7 @@
         chunk_size: int = 500,
         num_tokens: int = 1024,
     ) -> list[Source]:
-<<<<<<< HEAD
         collection = self._get_collection(corpus_name=corpus_name)
-=======
-        collection = self._get_collection()
->>>>>>> 3d079300
 
         include = ["distances", "metadatas", "documents"]
         result = collection.query(
@@ -200,12 +172,7 @@
             (
                 Source(
                     id=result["ids"],
-<<<<<<< HEAD
                     document_name=result["metadatas"]["document_name"],
-=======
-                    # FIXME: We no longer have access to the document here
-                    # maybe reflect the same in the demo component
->>>>>>> 3d079300
                     document_id=result["metadatas"]["document_id"],
                     location=result["metadatas"]["page_numbers"],
                     content=result["documents"],
