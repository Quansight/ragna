name: test

on:
  pull_request:
    paths:
      - ".github/**"
      - "ragna/**"
      - "tests/**"
      - "environment-dev.yml"
      - "pyproject.toml"
  push:
    branches:
      - release/*

jobs:
  importable:
    runs-on: ubuntu-latest
    defaults:
      run:
        shell: bash -elo pipefail {0}

    steps:
      - name: Checkout repository
        uses: actions/checkout@v4
        with:
          fetch-depth: 0

      - name: Setup environment
        uses: ./.github/actions/setup-env
        with:
          optional-dependencies: "false"

      - name: Check if all public packages are importable
        run: python tests/test_importable.py

  pytest:
    strategy:
      matrix:
        os:
          - ubuntu-latest
          - windows-latest
          - macos-latest
        python-version: ["3.10"]
        include:
          - os: ubuntu-latest
            python-version: "3.11"
          - os: ubuntu-latest
            python-version: "3.12"

      fail-fast: false

    runs-on: ${{ matrix.os }}

    defaults:
      run:
        shell: bash -elo pipefail {0}

    steps:
      - name: Checkout repository
        uses: actions/checkout@v4
        with:
          fetch-depth: 0

      - name: Setup environment
        uses: ./.github/actions/setup-env
        with:
          python-version: ${{ matrix.python-version }}

      - name: Run unit tests
        id: tests
        run: |
          pytest \
            --ignore tests/deploy/ui \
            --junit-xml=test-results.xml \
            --durations=25

      - name: Surface failing tests
        if: steps.tests.outcome != 'success'
        uses: pmeier/pytest-results-action@v0.3.0
        with:
          path: test-results.xml
<<<<<<< HEAD

  pytest-ui:
    strategy:
      # FIXME: the matrix is currently limited due to our UI tests currently only being
      #  minimal smoke tests. No need to waste CI resources.
      matrix:
        os:
          - ubuntu-latest
        #          - windows-latest
        #          - macos-latest
        browser:
          - chromium
        #          - firefox
        python-version:
          - "3.10"
      #          - "3.10"
      #          - "3.12"
      #        exclude:
      #          - python-version: "3.11"
      #            os: windows-latest
      #          - python-version: "3.12"
      #            os: windows-latest
      #          - python-version: "3.11"
      #            os: macos-latest
      #          - python-version: "3.12"
      #            os: macos-latest
      #        include:
      #          - browser: webkit
      #            os: macos-latest
      #            python-version: "3.10"

      fail-fast: false

    runs-on: ${{ matrix.os }}

    defaults:
      run:
        shell: bash -el {0}

    steps:
      - name: Checkout repository
        uses: actions/checkout@v4
        with:
          fetch-depth: 0

      - name: Setup environment
        uses: ./.github/actions/setup-env
        with:
          python-version: ${{ matrix.python-version }}

      - name: Run unit tests
        id: tests
        run: |
          pytest tests/deploy/ui \
          --browser ${{ matrix.browser }} \
          --video=retain-on-failure

      - name: Upload playwright video
        if: failure()
        uses: actions/upload-artifact@v4
        with:
          name:
            playwright-${{ matrix.os }}-${{ matrix.python-version}}-${{ github.run_id }}
          path: test-results
=======
#  pytest-ui:
#    strategy:
#      matrix:
#        os:
#          - ubuntu-latest
#          - windows-latest
#          - macos-latest
#        browser:
#          - chromium
#          - firefox
#        python-version:
#          - "3.10"
#          - "3.10"
#          - "3.12"
#        exclude:
#          - python-version: "3.11"
#            os: windows-latest
#          - python-version: "3.12"
#            os: windows-latest
#          - python-version: "3.11"
#            os: macos-latest
#          - python-version: "3.12"
#            os: macos-latest
#        include:
#          - browser: webkit
#            os: macos-latest
#            python-version: "3.10"
#
#      fail-fast: false
#
#    runs-on: ${{ matrix.os }}
#
#    defaults:
#      run:
#        shell: bash -elo pipefail {0}
#
#    steps:
#      - name: Checkout repository
#        uses: actions/checkout@v4
#        with:
#          fetch-depth: 0
#
#      - name: Setup environment
#        uses: ./.github/actions/setup-env
#        with:
#          python-version: ${{ matrix.python-version }}
#
#      - name: Run unit tests
#        id: tests
#        run: |
#          pytest tests/deploy/ui \
#          --browser ${{ matrix.browser }} \
#          --video=retain-on-failure
#
#      - name: Upload playwright video
#        if: failure()
#        uses: actions/upload-artifact@v4
#        with:
#          name:
#            playwright-${{ matrix.os }}-${{ matrix.python-version}}-${{ github.run_id }}
#          path: test-results
>>>>>>> 28a980c8
<|MERGE_RESOLUTION|>--- conflicted
+++ resolved
@@ -79,72 +79,6 @@
         uses: pmeier/pytest-results-action@v0.3.0
         with:
           path: test-results.xml
-<<<<<<< HEAD
-
-  pytest-ui:
-    strategy:
-      # FIXME: the matrix is currently limited due to our UI tests currently only being
-      #  minimal smoke tests. No need to waste CI resources.
-      matrix:
-        os:
-          - ubuntu-latest
-        #          - windows-latest
-        #          - macos-latest
-        browser:
-          - chromium
-        #          - firefox
-        python-version:
-          - "3.10"
-      #          - "3.10"
-      #          - "3.12"
-      #        exclude:
-      #          - python-version: "3.11"
-      #            os: windows-latest
-      #          - python-version: "3.12"
-      #            os: windows-latest
-      #          - python-version: "3.11"
-      #            os: macos-latest
-      #          - python-version: "3.12"
-      #            os: macos-latest
-      #        include:
-      #          - browser: webkit
-      #            os: macos-latest
-      #            python-version: "3.10"
-
-      fail-fast: false
-
-    runs-on: ${{ matrix.os }}
-
-    defaults:
-      run:
-        shell: bash -el {0}
-
-    steps:
-      - name: Checkout repository
-        uses: actions/checkout@v4
-        with:
-          fetch-depth: 0
-
-      - name: Setup environment
-        uses: ./.github/actions/setup-env
-        with:
-          python-version: ${{ matrix.python-version }}
-
-      - name: Run unit tests
-        id: tests
-        run: |
-          pytest tests/deploy/ui \
-          --browser ${{ matrix.browser }} \
-          --video=retain-on-failure
-
-      - name: Upload playwright video
-        if: failure()
-        uses: actions/upload-artifact@v4
-        with:
-          name:
-            playwright-${{ matrix.os }}-${{ matrix.python-version}}-${{ github.run_id }}
-          path: test-results
-=======
 #  pytest-ui:
 #    strategy:
 #      matrix:
@@ -205,5 +139,4 @@
 #        with:
 #          name:
 #            playwright-${{ matrix.os }}-${{ matrix.python-version}}-${{ github.run_id }}
-#          path: test-results
->>>>>>> 28a980c8
+#          path: test-results