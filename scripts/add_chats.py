import os

import httpx
from ragna.core._rag import _default_user


def main():
<<<<<<< HEAD
    client = httpx.Client(base_url="http://127.0.0.1:31476")

    assert client.get("/").is_success

    ## authentication

    username = _default_user()
    response = client.post(
        "/token",
        data={
            "username": username,
            "password": os.environ.get(
                "AI_PROXY_DEMO_AUTHENTICATION_PASSWORD", username
            ),
        },
    )
    assert response.is_success
    client.headers["Authorization"] = f"Bearer {response.json()}"
=======
    url = "http://127.0.0.1:31476"
    user = "Ragna"

    client = httpx.Client(base_url=url, headers={"X-User": user})
    client.get("").raise_for_status()
>>>>>>> 4c92509e

    ## documents

    documents = []
    for i in range(5):
        name = f"document{i}.txt"
        document_info = client.get("/document", params={"name": name}).json()
        client.post(
            document_info["url"],
            data=document_info["data"],
            files={"file": f"Content of {name}".encode()},
        )
        documents.append(document_info["document"])

    ## chat 1

    chat = client.post(
        "/chats",
        json={
            "name": "Test chat",
            "documents": documents[:2],
            "source_storage": "Ragna/DemoSourceStorage",
            "assistant": "Ragna/DemoAssistant",
            "params": {},
        },
    ).json()

    client.post(f"/chats/{chat['id']}/prepare")
<<<<<<< HEAD
    # response = client.post(f"/chats/{chat['id']}/answer", json={"prompt": "Hello!"})
    # print(response.json())

    # ## chat 2
    #
    # chat = client.post(
    #     "/chats",
    #     json={
    #         "name": f"Chat {datetime.datetime.now():%x %X}",
    #         "documents": documents[2:4],
    #         "source_storage": "Ragna/DemoSourceStorage",
    #         "assistant": "Ragna/DemoAssistant",
    #         "params": {},
    #     },
    # ).json()
    # client.post(f"/chats/{chat['id']}/prepare")
    # for _ in range(3):
    #     client.post(
    #         f"/chats/{chat['id']}/answer",
    #         json={"prompt": "What is Ragna? Please, I need to know!"},
    #     )
    #
    # ## chat 3
    #
    # chat = client.post(
    #     "/chats",
    #     json={
    #         "name": (
    #             "Really long chat name that likely needs to be truncated somehow. "
    #             "If you can read this, truncating failed :boom:"
    #         ),
    #         "documents": [documents[i] for i in [0, 2, 4]],
    #         "source_storage": "Ragna/DemoSourceStorage",
    #         "assistant": "Ragna/DemoAssistant",
    #         "params": {},
    #     },
    # ).json()
    # client.post(
    #     f"/chats/{chat['id']}/prepare",
    # )
    # client.post(f"/chats/{chat['id']}/answer", json={"prompt": "Hello!"})
    # client.post(
    #     f"/chats/{chat['id']}/answer",
    #     json={"prompt": "Ok, in that case show me some pretty markdown!"},
    # )
    #
    # response = client.get("/chats")
    # print(json.dumps(response.json()))
=======
    client.post(
        f"/chats/{chat['id']}/answer",
        params={"prompt": "Hello!"},
    )

    ## chat 2

    chat = client.post(
        "/chats",
        json={
            "name": f"Chat {datetime.datetime.now():%x %X}",
            "documents": documents[2:4],
            "source_storage": "Ragna/DemoSourceStorage",
            "assistant": "Ragna/DemoAssistant",
            "params": {},
        },
    ).json()
    client.post(f"/chats/{chat['id']}/prepare")
    for _ in range(3):
        client.post(
            f"/chats/{chat['id']}/answer",
            params={"prompt": "What is Ragna? Please, I need to know!"},
        )

    ## chat 3

    chat = client.post(
        "/chats",
        json={
            "name": (
                "Really long chat name that likely needs to be truncated somehow. "
                "If you can read this, truncating failed :boom:"
            ),
            "documents": [documents[i] for i in [0, 2, 4]],
            "source_storage": "Ragna/DemoSourceStorage",
            "assistant": "Ragna/DemoAssistant",
            "params": {},
        },
    ).json()
    client.post(f"/chats/{chat['id']}/prepare")
    client.post(
        f"/chats/{chat['id']}/answer",
        params={"prompt": "Hello!"},
    )
    client.post(
        f"/chats/{chat['id']}/answer",
        params={"prompt": "Ok, in that case show me some pretty markdown!"},
    )

    response = client.get("/chats")
    print(json.dumps(response.json()))
>>>>>>> 4c92509e


if __name__ == "__main__":
    main()<|MERGE_RESOLUTION|>--- conflicted
+++ resolved
@@ -1,166 +1,125 @@
+import datetime
+import json
 import os
 
 import httpx
-from ragna.core._rag import _default_user
+from ragna.core._rag import default_user
 
 
 def main():
-<<<<<<< HEAD
     client = httpx.Client(base_url="http://127.0.0.1:31476")
-
-    assert client.get("/").is_success
+    client.get("/").raise_for_status()
 
     ## authentication
 
-    username = _default_user()
-    response = client.post(
-        "/token",
-        data={
-            "username": username,
-            "password": os.environ.get(
-                "AI_PROXY_DEMO_AUTHENTICATION_PASSWORD", username
-            ),
-        },
+    username = default_user()
+    token = (
+        client.post(
+            "/token",
+            data={
+                "username": username,
+                "password": os.environ.get(
+                    "AI_PROXY_DEMO_AUTHENTICATION_PASSWORD", username
+                ),
+            },
+        )
+        .raise_for_status()
+        .json()
     )
-    assert response.is_success
-    client.headers["Authorization"] = f"Bearer {response.json()}"
-=======
-    url = "http://127.0.0.1:31476"
-    user = "Ragna"
-
-    client = httpx.Client(base_url=url, headers={"X-User": user})
-    client.get("").raise_for_status()
->>>>>>> 4c92509e
+    client.headers["Authorization"] = f"Bearer {token}"
 
     ## documents
 
     documents = []
     for i in range(5):
         name = f"document{i}.txt"
-        document_info = client.get("/document", params={"name": name}).json()
+        document_info = (
+            client.get("/document", params={"name": name}).raise_for_status().json()
+        )
         client.post(
             document_info["url"],
             data=document_info["data"],
             files={"file": f"Content of {name}".encode()},
-        )
+        ).raise_for_status()
         documents.append(document_info["document"])
 
     ## chat 1
 
-    chat = client.post(
-        "/chats",
-        json={
-            "name": "Test chat",
-            "documents": documents[:2],
-            "source_storage": "Ragna/DemoSourceStorage",
-            "assistant": "Ragna/DemoAssistant",
-            "params": {},
-        },
-    ).json()
+    chat = (
+        client.post(
+            "/chats",
+            json={
+                "name": "Test chat",
+                "documents": documents[:2],
+                "source_storage": "Ragna/DemoSourceStorage",
+                "assistant": "Ragna/DemoAssistant",
+                "params": {},
+            },
+        )
+        .raise_for_status()
+        .json()
+    )
 
-    client.post(f"/chats/{chat['id']}/prepare")
-<<<<<<< HEAD
-    # response = client.post(f"/chats/{chat['id']}/answer", json={"prompt": "Hello!"})
-    # print(response.json())
-
-    # ## chat 2
-    #
-    # chat = client.post(
-    #     "/chats",
-    #     json={
-    #         "name": f"Chat {datetime.datetime.now():%x %X}",
-    #         "documents": documents[2:4],
-    #         "source_storage": "Ragna/DemoSourceStorage",
-    #         "assistant": "Ragna/DemoAssistant",
-    #         "params": {},
-    #     },
-    # ).json()
-    # client.post(f"/chats/{chat['id']}/prepare")
-    # for _ in range(3):
-    #     client.post(
-    #         f"/chats/{chat['id']}/answer",
-    #         json={"prompt": "What is Ragna? Please, I need to know!"},
-    #     )
-    #
-    # ## chat 3
-    #
-    # chat = client.post(
-    #     "/chats",
-    #     json={
-    #         "name": (
-    #             "Really long chat name that likely needs to be truncated somehow. "
-    #             "If you can read this, truncating failed :boom:"
-    #         ),
-    #         "documents": [documents[i] for i in [0, 2, 4]],
-    #         "source_storage": "Ragna/DemoSourceStorage",
-    #         "assistant": "Ragna/DemoAssistant",
-    #         "params": {},
-    #     },
-    # ).json()
-    # client.post(
-    #     f"/chats/{chat['id']}/prepare",
-    # )
-    # client.post(f"/chats/{chat['id']}/answer", json={"prompt": "Hello!"})
-    # client.post(
-    #     f"/chats/{chat['id']}/answer",
-    #     json={"prompt": "Ok, in that case show me some pretty markdown!"},
-    # )
-    #
-    # response = client.get("/chats")
-    # print(json.dumps(response.json()))
-=======
+    client.post(f"/chats/{chat['id']}/prepare").raise_for_status()
     client.post(
         f"/chats/{chat['id']}/answer",
         params={"prompt": "Hello!"},
-    )
+    ).raise_for_status()
 
     ## chat 2
 
-    chat = client.post(
-        "/chats",
-        json={
-            "name": f"Chat {datetime.datetime.now():%x %X}",
-            "documents": documents[2:4],
-            "source_storage": "Ragna/DemoSourceStorage",
-            "assistant": "Ragna/DemoAssistant",
-            "params": {},
-        },
-    ).json()
-    client.post(f"/chats/{chat['id']}/prepare")
+    chat = (
+        client.post(
+            "/chats",
+            json={
+                "name": f"Chat {datetime.datetime.now():%x %X}",
+                "documents": documents[2:4],
+                "source_storage": "Ragna/DemoSourceStorage",
+                "assistant": "Ragna/DemoAssistant",
+                "params": {},
+            },
+        )
+        .raise_for_status()
+        .json()
+    )
+    client.post(f"/chats/{chat['id']}/prepare").raise_for_status()
     for _ in range(3):
         client.post(
             f"/chats/{chat['id']}/answer",
             params={"prompt": "What is Ragna? Please, I need to know!"},
-        )
+        ).raise_for_status()
 
     ## chat 3
 
-    chat = client.post(
-        "/chats",
-        json={
-            "name": (
-                "Really long chat name that likely needs to be truncated somehow. "
-                "If you can read this, truncating failed :boom:"
-            ),
-            "documents": [documents[i] for i in [0, 2, 4]],
-            "source_storage": "Ragna/DemoSourceStorage",
-            "assistant": "Ragna/DemoAssistant",
-            "params": {},
-        },
-    ).json()
-    client.post(f"/chats/{chat['id']}/prepare")
+    chat = (
+        client.post(
+            "/chats",
+            json={
+                "name": (
+                    "Really long chat name that likely needs to be truncated somehow. "
+                    "If you can read this, truncating failed :boom:"
+                ),
+                "documents": [documents[i] for i in [0, 2, 4]],
+                "source_storage": "Ragna/DemoSourceStorage",
+                "assistant": "Ragna/DemoAssistant",
+                "params": {},
+            },
+        )
+        .raise_for_status()
+        .json()
+    )
+    client.post(f"/chats/{chat['id']}/prepare").raise_for_status()
     client.post(
         f"/chats/{chat['id']}/answer",
         params={"prompt": "Hello!"},
-    )
+    ).raise_for_status()
     client.post(
         f"/chats/{chat['id']}/answer",
         params={"prompt": "Ok, in that case show me some pretty markdown!"},
-    )
+    ).raise_for_status()
 
-    response = client.get("/chats")
-    print(json.dumps(response.json()))
->>>>>>> 4c92509e
+    chats = client.get("/chats").raise_for_status().json()
+    print(json.dumps(chats))
 
 
 if __name__ == "__main__":
