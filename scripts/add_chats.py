import datetime
import json

import httpx


def main():
    client = httpx.Client()
    url = "http://127.0.0.1:31476"
    user = "Ragna"

    assert client.get(f"{url}").is_success

    ## documents

    documents = []
    for i in range(5):
        name = f"document{i}.txt"
        document_info = client.get(
            f"{url}/document", params={"user": user, "name": name}
        ).json()
        client.post(
            document_info["url"],
            data=document_info["data"],
            files={"file": f"Content of {name}".encode()},
        )
        documents.append(document_info["document"])

    ## chat 1

    chat = client.post(
        f"{url}/chats",
        params={"user": user},
        json={
            "name": "Test chat",
<<<<<<< HEAD
            "document_ids": document_ids[:2],
            "source_storages": "Ragna/DemoSourceStorage",
            "assistants": "Ragna/DemoAssistant",
=======
            "documents": documents[:2],
            "source_storage": "Ragna/DemoSourceStorage",
            "assistant": "Ragna/DemoAssistant",
>>>>>>> 9a4e3746
            "params": {},
        },
    ).json()
    client.post(
        f"{url}/chats/{chat['id']}/prepare",
        params={"user": user},
    )
    client.post(
        f"{url}/chats/{chat['id']}/answer",
        params={"user": user, "prompt": "Hello!"},
    )

    ## chat 2

    chat = client.post(
        f"{url}/chats",
        params={"user": user},
        json={
            "name": f"Chat {datetime.datetime.now():%x %X}",
<<<<<<< HEAD
            "document_ids": document_ids[2:4],
            "source_storages": "Ragna/DemoSourceStorage",
            "assistants": "Ragna/DemoAssistant",
=======
            "documents": documents[2:4],
            "source_storage": "Ragna/DemoSourceStorage",
            "assistant": "Ragna/DemoAssistant",
>>>>>>> 9a4e3746
            "params": {},
        },
    ).json()
    client.post(
        f"{url}/chats/{chat['id']}/prepare",
        params={"user": user},
    )
    for _ in range(3):
        client.post(
            f"{url}/chats/{chat['id']}/answer",
            params={"user": user, "prompt": "What is Ragna? Please, I need to know!"},
        )

    ## chat 3

    chat = client.post(
        f"{url}/chats",
        params={"user": user},
        json={
            "name": "Really long chat name that likely needs to be truncated somehow. If you can read this, truncating failed :boom:",
<<<<<<< HEAD
            "document_ids": [document_ids[i] for i in [0, 2, 4]],
            "source_storages": "Ragna/DemoSourceStorage",
            "assistants": "Ragna/DemoAssistant",
=======
            "documents": [documents[i] for i in [0, 2, 4]],
            "source_storage": "Ragna/DemoSourceStorage",
            "assistant": "Ragna/DemoAssistant",
>>>>>>> 9a4e3746
            "params": {},
        },
    ).json()
    client.post(
        f"{url}/chats/{chat['id']}/prepare",
        params={"user": user},
    )
    client.post(
        f"{url}/chats/{chat['id']}/answer",
        params={"user": user, "prompt": "Hello!"},
    )
    client.post(
        f"{url}/chats/{chat['id']}/answer",
        params={
            "user": user,
            "prompt": "Ok, in that case show me some pretty markdown!",
        },
    )

    response = client.get(f"{url}/chats", params={"user": user})
    print(json.dumps(response.json()))


if __name__ == "__main__":
    main()<|MERGE_RESOLUTION|>--- conflicted
+++ resolved
@@ -33,15 +33,9 @@
         params={"user": user},
         json={
             "name": "Test chat",
-<<<<<<< HEAD
-            "document_ids": document_ids[:2],
+            "documents": documents[:2],
             "source_storages": "Ragna/DemoSourceStorage",
             "assistants": "Ragna/DemoAssistant",
-=======
-            "documents": documents[:2],
-            "source_storage": "Ragna/DemoSourceStorage",
-            "assistant": "Ragna/DemoAssistant",
->>>>>>> 9a4e3746
             "params": {},
         },
     ).json()
@@ -61,15 +55,9 @@
         params={"user": user},
         json={
             "name": f"Chat {datetime.datetime.now():%x %X}",
-<<<<<<< HEAD
-            "document_ids": document_ids[2:4],
+            "documents": documents[2:4],
             "source_storages": "Ragna/DemoSourceStorage",
             "assistants": "Ragna/DemoAssistant",
-=======
-            "documents": documents[2:4],
-            "source_storage": "Ragna/DemoSourceStorage",
-            "assistant": "Ragna/DemoAssistant",
->>>>>>> 9a4e3746
             "params": {},
         },
     ).json()
@@ -90,15 +78,9 @@
         params={"user": user},
         json={
             "name": "Really long chat name that likely needs to be truncated somehow. If you can read this, truncating failed :boom:",
-<<<<<<< HEAD
-            "document_ids": [document_ids[i] for i in [0, 2, 4]],
+            "documents": [documents[i] for i in [0, 2, 4]],
             "source_storages": "Ragna/DemoSourceStorage",
             "assistants": "Ragna/DemoAssistant",
-=======
-            "documents": [documents[i] for i in [0, 2, 4]],
-            "source_storage": "Ragna/DemoSourceStorage",
-            "assistant": "Ragna/DemoAssistant",
->>>>>>> 9a4e3746
             "params": {},
         },
     ).json()
