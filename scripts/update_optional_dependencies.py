from collections import defaultdict
from functools import reduce
from pathlib import Path

import ragna
import tomlkit
import tomlkit.items

from packaging.requirements import Requirement
from ragna.core import Assistant, SourceStorage

HERE = Path(__file__).parent
PYPROJECT_TOML = HERE / ".." / "pyproject.toml"


def main():
    optional_dependencies = make_optional_dependencies(
<<<<<<< HEAD
        builtin_document_handlers=extract_builtin_document_handler_requirements(),
        builtin_components=extract_builtin_component_requirements(),
    )
    update_pyproject_toml(optional_dependencies)


def make_optional_dependencies(**optional_requirements):
    complete = defaultdict(list)
    for requirements in optional_requirements.values():
        for name, specifiers in requirements.items():
            complete[name].extend(specifiers)

    complete = {
        name: str(Requirement(f"{name} {reduce(lambda a, b: a & b, specifiers)}"))
        for name, specifiers in complete.items()
    }

    optional_dependencies = {}
    for section, requirements in optional_requirements.items():
        optional_dependencies[section.replace("_", "-")] = sorted(
            (complete[name] for name in requirements), key=str.casefold
        )
    optional_dependencies["complete"] = sorted(complete.values(), key=str.casefold)
    return optional_dependencies


def extract_builtin_document_handler_requirements():
    requirements = defaultdict(list)
    for obj in ragna.core.__dict__.values():
        if (
            isinstance(obj, type) and issubclass(obj, ragna.core.DocumentHandler)
        ) and obj is not ragna.core.DocumentHandler:
            append_version_specifiers(requirements, obj)
=======
        extract_manual(),
        builtin_document_handlers=extract_builtin_document_handlers(),
        builtin_components=extract_builtin_components(),
    )
    update_pyproject_toml(optional_dependencies)


def make_optional_dependencies(manual, **automatic):
    complete = defaultdict(list, manual)
    for requirements in automatic.values():
        for name, specifiers in requirements.items():
            complete[name].extend(specifiers)

    complete = {
        name: str(Requirement(f"{name} {reduce(lambda a, b: a & b, specifiers)}"))
        for name, specifiers in complete.items()
    }

    optional_dependencies = {}
    for section, requirements in automatic.items():
        optional_dependencies[section.replace("_", "-")] = sorted(
            (complete[name] for name in requirements), key=str.casefold
        )
    optional_dependencies["complete"] = sorted(complete.values(), key=str.casefold)
    return optional_dependencies


def extract_manual():
    with open(PYPROJECT_TOML) as file:
        document = tomlkit.load(file)

    requirements = defaultdict(list)
    for section in ["api", "ui"]:
        for requirement_string in document["project"]["optional-dependencies"][section]:
            requirement = Requirement(requirement_string)
            requirements[requirement.name].append(requirement.specifier)
>>>>>>> 21ac6fb8

    return dict(requirements)


<<<<<<< HEAD
def extract_builtin_component_requirements():
=======
def extract_builtin_document_handlers():
    requirements = defaultdict(list)
    for obj in ragna.core.__dict__.values():
        if (
            isinstance(obj, type) and issubclass(obj, ragna.core.DocumentHandler)
        ) and obj is not ragna.core.DocumentHandler:
            append_version_specifiers(requirements, obj)

    return dict(requirements)


def extract_builtin_components():
>>>>>>> 21ac6fb8
    requirements = defaultdict(list)
    for module, cls in [
        (ragna.source_storages, SourceStorage),
        (ragna.assistants, Assistant),
    ]:
        for obj in module.__dict__.values():
            if isinstance(obj, type) and issubclass(obj, cls):
                append_version_specifiers(requirements, obj)
<<<<<<< HEAD

    return dict(requirements)


=======

    return dict(requirements)


>>>>>>> 21ac6fb8
def update_pyproject_toml(optional_dependencies):
    with open(PYPROJECT_TOML) as file:
        document = tomlkit.load(file)

    for section, requirements in optional_dependencies.items():
        document["project"]["optional-dependencies"][section] = to_array(requirements)

    with open(PYPROJECT_TOML, "w") as file:
        tomlkit.dump(document, file)


def append_version_specifiers(version_specifiers, obj):
    for requirement in obj.requirements():
        if not isinstance(requirement, ragna.core.PackageRequirement):
            continue

        requirement = requirement._requirement
        version_specifiers[requirement.name].append(requirement.specifier)


def to_array(value):
    return tomlkit.items.Array(
        list(map(tomlkit.items.String.from_raw, value)),
        trivia=tomlkit.items.Trivia(),
        multiline=True,
    )


if __name__ == "__main__":
    main()<|MERGE_RESOLUTION|>--- conflicted
+++ resolved
@@ -15,86 +15,25 @@
 
 def main():
     optional_dependencies = make_optional_dependencies(
-<<<<<<< HEAD
-        builtin_document_handlers=extract_builtin_document_handler_requirements(),
-        builtin_components=extract_builtin_component_requirements(),
+        extract_builtin_document_handler_requirements(),
+        extract_builtin_component_requirements(),
     )
     update_pyproject_toml(optional_dependencies)
 
 
-def make_optional_dependencies(**optional_requirements):
-    complete = defaultdict(list)
-    for requirements in optional_requirements.values():
+def make_optional_dependencies(*optional_requirements):
+    optional_dependencies = defaultdict(list)
+    for requirements in optional_requirements:
         for name, specifiers in requirements.items():
-            complete[name].extend(specifiers)
+            optional_dependencies[name].extend(specifiers)
 
-    complete = {
-        name: str(Requirement(f"{name} {reduce(lambda a, b: a & b, specifiers)}"))
-        for name, specifiers in complete.items()
-    }
-
-    optional_dependencies = {}
-    for section, requirements in optional_requirements.items():
-        optional_dependencies[section.replace("_", "-")] = sorted(
-            (complete[name] for name in requirements), key=str.casefold
-        )
-    optional_dependencies["complete"] = sorted(complete.values(), key=str.casefold)
-    return optional_dependencies
+    return sorted(
+        str(Requirement(f"{name} {reduce(lambda a, b: a & b, specifiers)}"))
+        for name, specifiers in optional_dependencies.items()
+    )
 
 
 def extract_builtin_document_handler_requirements():
-    requirements = defaultdict(list)
-    for obj in ragna.core.__dict__.values():
-        if (
-            isinstance(obj, type) and issubclass(obj, ragna.core.DocumentHandler)
-        ) and obj is not ragna.core.DocumentHandler:
-            append_version_specifiers(requirements, obj)
-=======
-        extract_manual(),
-        builtin_document_handlers=extract_builtin_document_handlers(),
-        builtin_components=extract_builtin_components(),
-    )
-    update_pyproject_toml(optional_dependencies)
-
-
-def make_optional_dependencies(manual, **automatic):
-    complete = defaultdict(list, manual)
-    for requirements in automatic.values():
-        for name, specifiers in requirements.items():
-            complete[name].extend(specifiers)
-
-    complete = {
-        name: str(Requirement(f"{name} {reduce(lambda a, b: a & b, specifiers)}"))
-        for name, specifiers in complete.items()
-    }
-
-    optional_dependencies = {}
-    for section, requirements in automatic.items():
-        optional_dependencies[section.replace("_", "-")] = sorted(
-            (complete[name] for name in requirements), key=str.casefold
-        )
-    optional_dependencies["complete"] = sorted(complete.values(), key=str.casefold)
-    return optional_dependencies
-
-
-def extract_manual():
-    with open(PYPROJECT_TOML) as file:
-        document = tomlkit.load(file)
-
-    requirements = defaultdict(list)
-    for section in ["api", "ui"]:
-        for requirement_string in document["project"]["optional-dependencies"][section]:
-            requirement = Requirement(requirement_string)
-            requirements[requirement.name].append(requirement.specifier)
->>>>>>> 21ac6fb8
-
-    return dict(requirements)
-
-
-<<<<<<< HEAD
-def extract_builtin_component_requirements():
-=======
-def extract_builtin_document_handlers():
     requirements = defaultdict(list)
     for obj in ragna.core.__dict__.values():
         if (
@@ -105,8 +44,7 @@
     return dict(requirements)
 
 
-def extract_builtin_components():
->>>>>>> 21ac6fb8
+def extract_builtin_component_requirements():
     requirements = defaultdict(list)
     for module, cls in [
         (ragna.source_storages, SourceStorage),
@@ -115,23 +53,19 @@
         for obj in module.__dict__.values():
             if isinstance(obj, type) and issubclass(obj, cls):
                 append_version_specifiers(requirements, obj)
-<<<<<<< HEAD
 
     return dict(requirements)
 
 
-=======
-
-    return dict(requirements)
-
-
->>>>>>> 21ac6fb8
 def update_pyproject_toml(optional_dependencies):
     with open(PYPROJECT_TOML) as file:
         document = tomlkit.load(file)
 
-    for section, requirements in optional_dependencies.items():
-        document["project"]["optional-dependencies"][section] = to_array(requirements)
+    document["project"]["optional-dependencies"]["builtin"] = tomlkit.items.Array(
+        list(map(tomlkit.items.String.from_raw, optional_dependencies)),
+        trivia=tomlkit.items.Trivia(),
+        multiline=True,
+    )
 
     with open(PYPROJECT_TOML, "w") as file:
         tomlkit.dump(document, file)
@@ -146,13 +80,5 @@
         version_specifiers[requirement.name].append(requirement.specifier)
 
 
-def to_array(value):
-    return tomlkit.items.Array(
-        list(map(tomlkit.items.String.from_raw, value)),
-        trivia=tomlkit.items.Trivia(),
-        multiline=True,
-    )
-
-
 if __name__ == "__main__":
     main()