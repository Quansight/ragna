--- conflicted
+++ resolved
@@ -21,15 +21,9 @@
         **params,
     ):
         return Rag().chat(
-<<<<<<< HEAD
             input=documents,
-            source_storage=source_storages.RagnaDemoSourceStorage,
-            assistant=assistants.RagnaDemoAssistant,
-=======
-            documents=documents,
             source_storage=source_storage,
             assistant=assistant,
->>>>>>> 1b51d277
             **params,
         )
 
