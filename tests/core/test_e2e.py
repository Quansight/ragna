--- conflicted
+++ resolved
@@ -29,7 +29,7 @@
     with queue_cm as queue_url:
         config = Config(
             local_cache_root=tmp_path,
-            rag=dict(queue_url=queue_url),
+            core=dict(queue_url=queue_url),
         )
         with worker_cm_fn(config):
             check_core(config)
@@ -53,100 +53,7 @@
         async with chat:
             return await chat.answer("?")
 
-<<<<<<< HEAD
-    def check(self, *, config, root):
-        document_root = root / "documents"
-        document_root.mkdir()
-        document_path = document_root / "test.txt"
-        with open(document_path, "w") as file:
-            file.write("!\n")
-
-        @timeout_after()
-        def main():
-            return asyncio.run(self.main(config, [document_path]))
-
-        answer = main()
-
-        assert isinstance(answer, ragna.core.Message)
-        assert answer.role is ragna.core.MessageRole.ASSISTANT
-        assert {source.document.name for source in answer.sources} == {
-            document_path.name
-        }
-
-    def test_memory_queue(self, tmp_path):
-        self.check(config=Config(core=dict(queue_url="memory")), root=tmp_path)
-
-    @contextlib.contextmanager
-    def worker(self, *, config):
-        config_path = config.local_cache_root / "ragna.toml"
-        config.to_file(config_path)
-
-        with background_subprocess(
-            [sys.executable, "-m", "ragna", "worker", "--config", str(config_path)]
-        ) as process:
-
-            @timeout_after(message="Unable to start worker")
-            def wait_for_worker():
-                # This seems quite brittle, but I didn't find a better way to check
-                # whether the worker is ready. We are checking the logged messages until
-                # we see the "ready" message.
-                for line in process.stderr:
-                    sys.stderr.buffer.write(line)
-                    if b"Huey consumer started" in line:
-                        sys.stderr.flush()
-                        return
-
-            wait_for_worker()
-            yield
-
-    @pytest.mark.parametrize("scheme", ["", "file://"])
-    def test_file_system_queue(self, tmp_path, scheme):
-        config = Config(
-            local_cache_root=tmp_path,
-            core=dict(queue_url=f"{scheme}{tmp_path / 'queue'}"),
-        )
-
-        with self.worker(config=config):
-            self.check(config=config, root=tmp_path)
-
-    @contextlib.contextmanager
-    def redis_server(self, scheme="redis://"):
-        if platform.system() == "Windows":
-            raise RuntimeError("redis-server is not available for Windows.")
-
-        port = get_available_port()
-        url = f"{scheme}127.0.0.1:{port}"
-        redis_server_executable = shutil.which("redis-server")
-        if redis_server_executable is None:
-            raise RuntimeError("Unable to find redis-server executable")
-
-        with background_subprocess([redis_server_executable, "--port", str(port)]):
-            connection = redis.Redis.from_url(url)
-
-            @timeout_after(message=f"Unable to establish connection to {url}")
-            def wait_for_redis_server(poll=0.1):
-                while True:
-                    with contextlib.suppress(redis.ConnectionError):
-                        if connection.ping():
-                            return
-
-                    time.sleep(poll)
-
-            wait_for_redis_server()
-            yield url
-
-    @pytest.mark.skipif(
-        platform.system() == "Windows",
-        reason="redis-server is not available for Windows.",
-    )
-    # TODO: Find a way to redis with TLS connections, i.e. the rediss:// scheme
-    @pytest.mark.parametrize("scheme", ["redis://"])
-    def test_redis_queue(self, tmp_path, scheme):
-        with self.redis_server(scheme) as queue_url:
-            config = Config(local_cache_root=tmp_path, core=dict(queue_url=queue_url))
-=======
     answer = asyncio.run(core())
->>>>>>> 4c92509e
 
     assert isinstance(answer, ragna.core.Message)
     assert answer.role is ragna.core.MessageRole.ASSISTANT
