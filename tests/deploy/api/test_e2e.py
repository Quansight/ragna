import json

import pytest
from fastapi.testclient import TestClient

from ragna.deploy import Config
<<<<<<< HEAD
from tests.deploy.utils import TestAssistant, authenticate_with_api, make_api_app
=======
from ragna.deploy._api import app
from tests.deploy.utils import TestAssistant, authenticate_with_api
from tests.utils import skip_on_windows
>>>>>>> ef6c6a52


@skip_on_windows
@pytest.mark.parametrize("multiple_answer_chunks", [True, False])
@pytest.mark.parametrize("stream_answer", [True, False])
def test_e2e(tmp_local_root, multiple_answer_chunks, stream_answer):
    config = Config(local_root=tmp_local_root, assistants=[TestAssistant])

    document_root = config.local_root / "documents"
    document_root.mkdir()
    document_path = document_root / "test.txt"
    with open(document_path, "w") as file:
        file.write("!\n")

    with TestClient(
        make_api_app(config=config, ignore_unavailable_components=False)
    ) as client:
        authenticate_with_api(client)

        assert client.get("/api/chats").raise_for_status().json() == []

        documents = (
            client.post("/api/documents", json=[{"name": document_path.name}])
            .raise_for_status()
            .json()
        )
        assert len(documents) == 1
        document = documents[0]
        assert document["name"] == document_path.name

        with open(document_path, "rb") as file:
            client.put("/api/documents", files={"documents": (document["id"], file)})

        components = client.get("/api/components").raise_for_status().json()
        supported_documents = components["documents"]
        assert set(supported_documents) == config.document.supported_suffixes()
        source_storages = [
            json_schema["title"] for json_schema in components["source_storages"]
        ]
        assert source_storages == [
            source_storage.display_name() for source_storage in config.source_storages
        ]
        assistants = [json_schema["title"] for json_schema in components["assistants"]]
        assert assistants == [
            assistant.display_name() for assistant in config.assistants
        ]

        source_storage = source_storages[0]
        assistant = assistants[0]

        chat_creation = {
            "name": "test-chat",
            "document_ids": [document["id"]],
            "source_storage": source_storage,
            "assistant": assistant,
            "params": {"multiple_answer_chunks": multiple_answer_chunks},
        }
        chat = client.post("/api/chats", json=chat_creation).raise_for_status().json()
        for field in ["name", "source_storage", "assistant", "params"]:
            assert chat[field] == chat_creation[field]
        assert [document["id"] for document in chat["documents"]] == chat_creation[
            "document_ids"
        ]
        assert not chat["prepared"]
        assert chat["messages"] == []

        assert client.get("/api/chats").raise_for_status().json() == [chat]
        assert client.get(f"/api/chats/{chat['id']}").raise_for_status().json() == chat

        message = (
            client.post(f"/api/chats/{chat['id']}/prepare").raise_for_status().json()
        )
        assert message["role"] == "system"
        assert message["sources"] == []

        chat = client.get(f"/api/chats/{chat['id']}").raise_for_status().json()
        assert chat["prepared"]
        assert len(chat["messages"]) == 1
        assert chat["messages"][-1] == message

        prompt = "?"
        if stream_answer:
            with client.stream(
                "POST",
                f"/api/chats/{chat['id']}/answer",
                json={"prompt": prompt, "stream": True},
            ) as response:
                chunks = [json.loads(chunk) for chunk in response.iter_lines()]
            message = chunks[0]
            assert all(chunk["sources"] is None for chunk in chunks[1:])
            message["content"] = "".join(chunk["content"] for chunk in chunks)
        else:
            message = (
                client.post(f"/api/chats/{chat['id']}/answer", json={"prompt": prompt})
                .raise_for_status()
                .json()
            )

        assert message["role"] == "assistant"
        assert {source["document"]["name"] for source in message["sources"]} == {
            document_path.name
        }

        chat = client.get(f"/api/chats/{chat['id']}").raise_for_status().json()
        assert len(chat["messages"]) == 3
        assert chat["messages"][-1] == message
        assert (
            chat["messages"][-2]["role"] == "user"
            and chat["messages"][-2]["sources"] == message["sources"]
            and chat["messages"][-2]["content"] == prompt
        )

        client.delete(f"/api/chats/{chat['id']}").raise_for_status()
        assert client.get("/api/chats").raise_for_status().json() == []<|MERGE_RESOLUTION|>--- conflicted
+++ resolved
@@ -1,16 +1,13 @@
 import json
 
 import pytest
-from fastapi.testclient import TestClient
 
 from ragna.deploy import Config
-<<<<<<< HEAD
-from tests.deploy.utils import TestAssistant, authenticate_with_api, make_api_app
-=======
-from ragna.deploy._api import app
-from tests.deploy.utils import TestAssistant, authenticate_with_api
+from tests.deploy.utils import (
+    TestAssistant,
+    make_api_client,
+)
 from tests.utils import skip_on_windows
->>>>>>> ef6c6a52
 
 
 @skip_on_windows
@@ -25,11 +22,7 @@
     with open(document_path, "w") as file:
         file.write("!\n")
 
-    with TestClient(
-        make_api_app(config=config, ignore_unavailable_components=False)
-    ) as client:
-        authenticate_with_api(client)
-
+    with make_api_client(config=config, ignore_unavailable_components=False) as client:
         assert client.get("/api/chats").raise_for_status().json() == []
 
         documents = (
