--- conflicted
+++ resolved
@@ -4,28 +4,7 @@
 from fastapi.testclient import TestClient
 
 from ragna.deploy import Config
-<<<<<<< HEAD
-
-from .utils import authenticate, make_api_app
-
-
-class TestAssistant(RagnaDemoAssistant):
-    def answer(self, prompt, sources, *, multiple_answer_chunks: bool):
-        # Simulate a "real" assistant through a small delay. See
-        # https://github.com/Quansight/ragna/pull/401#issuecomment-2095851440
-        # for why this is needed.
-        time.sleep(1e-3)
-        content = next(super().answer(prompt, sources))
-
-        if multiple_answer_chunks:
-            for chunk in content.split(" "):
-                yield f"{chunk} "
-        else:
-            yield content
-=======
-from ragna.deploy._api import app
-from tests.deploy.utils import TestAssistant, authenticate_with_api
->>>>>>> 6bdda75c
+from tests.deploy.utils import TestAssistant, authenticate_with_api, make_api_app
 
 
 @pytest.mark.parametrize("multiple_answer_chunks", [True, False])
@@ -39,15 +18,10 @@
     with open(document_path, "w") as file:
         file.write("!\n")
 
-<<<<<<< HEAD
     with TestClient(
         make_api_app(config=config, ignore_unavailable_components=False)
     ) as client:
-        authenticate(client)
-=======
-    with TestClient(app(config=config, ignore_unavailable_components=False)) as client:
         authenticate_with_api(client)
->>>>>>> 6bdda75c
 
         assert client.get("/api/chats").raise_for_status().json() == []
 
