--- conflicted
+++ resolved
@@ -72,15 +72,11 @@
             "/api/chats",
             json={
                 "name": "test-chat",
-                "document_ids": [document["id"]],
+                "input": [document["id"]],
                 "source_storage": "unknown_source_storage",
                 "assistant": "unknown_assistant",
-<<<<<<< HEAD
                 "corpus_name": "test-corpus",
                 "params": {},
-                "input": [document],
-=======
->>>>>>> 28a980c8
             },
         )
 
