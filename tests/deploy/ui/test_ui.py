--- conflicted
+++ resolved
@@ -53,135 +53,6 @@
         assistants=[TestAssistant],
         port=get_available_port(),
     )
-<<<<<<< HEAD
-    path = tmp_local_root / "ragna.toml"
-    config.to_file(path)
-    return config
-
-
-class Server:
-    def __init__(self, config):
-        self.config = config
-        self.base_url = f"http://{config.ui.hostname}:{config.ui.port}"
-
-    def server_up(self):
-        try:
-            return httpx.get(self.base_url).is_success
-        except httpx.ConnectError:
-            return False
-
-    @timeout_after(60)
-    def start(self):
-        self.proc = subprocess.Popen(
-            [
-                sys.executable,
-                "-m",
-                "ragna",
-                "ui",
-                "--config",
-                self.config.local_root / "ragna.toml",
-                "--start-api",
-                "--ignore-unavailable-components",
-                "--no-open-browser",
-            ],
-            stdout=sys.stdout,
-            stderr=sys.stderr,
-        )
-
-        while not self.server_up():
-            time.sleep(1)
-
-    def stop(self):
-        self.proc.terminate()
-        self.proc.communicate()
-
-    def __enter__(self):
-        self.start()
-        return self
-
-    def __exit__(self, *args):
-        self.stop()
-
-
-def test_health(config, page: Page):
-    with Server(config) as server:
-        health_url = f"{server.base_url}/health"
-        response = page.goto(health_url)
-        assert response.ok
-
-
-def test_start_chat(config, page: Page):
-    with Server(config) as server:
-        # Index page, no auth
-        index_url = server.base_url
-        page.goto(index_url)
-        expect(page.get_by_role("button", name="Sign In")).to_be_visible()
-
-        # Authorize with no credentials
-        page.get_by_role("button", name="Sign In").click()
-        expect(page.get_by_role("button", name=" New Chat")).to_be_visible()
-
-        # expect auth token to be set
-        cookies = page.context.cookies()
-        assert len(cookies) == 1
-        cookie = cookies[0]
-        assert cookie.get("name") == "auth_token"
-        auth_token = cookie.get("value")
-        assert auth_token is not None
-
-        # New page button
-        new_chat_button = page.get_by_role("button", name=" New Chat")
-        expect(new_chat_button).to_be_visible()
-        new_chat_button.click()
-
-        # FIXME: after the chat creation modal rework, we need to rewrite this test
-        # document_root = config.local_root / "documents"
-        # document_root.mkdir()
-        # document_name = "test.txt"
-        # document_path = document_root / document_name
-        # with open(document_path, "w") as file:
-        #     file.write("!\n")
-        #
-        # # File upload selector
-        # with page.expect_file_chooser() as fc_info:
-        #     page.locator(".fileUpload").click()
-        # file_chooser = fc_info.value
-        # file_chooser.set_files(document_path)
-        #
-        # # Upload document and expect to see it listed
-        # file_list = page.locator(".fileListContainer")
-        # expect(file_list.first).to_have_text(str(document_name))
-        #
-        # chat_dialog = page.get_by_role("dialog")
-        # expect(chat_dialog).to_be_visible()
-        # start_chat_button = page.get_by_role("button", name="Start Conversation")
-        # expect(start_chat_button).to_be_visible()
-        # time.sleep(0.5)  # hack while waiting for button to be fully clickable
-        # start_chat_button.click(delay=5)
-        #
-        # chat_box_row = page.locator(".chat-interface-input-row")
-        # expect(chat_box_row).to_be_visible()
-        #
-        # chat_box = chat_box_row.get_by_role("textbox")
-        # expect(chat_box).to_be_visible()
-        #
-        # # Document should be in the database
-        # chats_url = f"http://{config.api.hostname}:{config.api.port}/chats"
-        # chats = httpx.get(
-        #     chats_url, headers={"Authorization": f"Bearer {auth_token}"}
-        # ).json()
-        # assert len(chats) == 1
-        # chat = chats[0]
-        # chat_documents = chat["metadata"]["input"]
-        # assert len(chat_documents) == 1
-        # assert chat_documents[0]["name"] == document_name
-        #
-        # chat_box.fill("Tell me about the documents")
-        #
-        # chat_button = chat_box_row.get_by_role("button")
-        # expect(chat_button).to_be_visible()
-        # chat_button.click()
-=======
 
 
 @pytest.fixture
@@ -255,5 +126,4 @@
     #
     # chat_button = chat_box_row.get_by_role("button")
     # expect(chat_button).to_be_visible()
-    # chat_button.click()
->>>>>>> 28a980c8
+    # chat_button.click()