import random
import string
from collections import defaultdict

import pytest

from ragna.core import (
    LocalDocument,
    MetadataFilter,
    MetadataOperator,
    PlainTextDocumentHandler,
    RagnaException,
)
from ragna.source_storages import Chroma, LanceDB, Qdrant, RagnaDemoSourceStorage

SOURCE_STORAGES = [Chroma, LanceDB, Qdrant, RagnaDemoSourceStorage]

METADATAS = {
    0: {"key": "value"},
    1: {"key": "value", "other_key": "other_value"},
    2: {"key": "other_value"},
    3: {"other_key": "value"},
    4: {"other_key": "other_value"},
    5: {"key": "foo"},
    6: {"key": "bar"},
}

metadata_filters = pytest.mark.parametrize(
    ("metadata_filter", "expected_idcs"),
    [
        pytest.param(
            MetadataFilter.and_(
                [
                    MetadataFilter.eq("key", "value"),
                    MetadataFilter.eq("other_key", "other_value"),
                ]
            ),
            [1],
            id="and",
        ),
        pytest.param(
            MetadataFilter.or_(
                [
                    MetadataFilter.eq("key", "value"),
                    MetadataFilter.eq("key", "other_value"),
                ]
            ),
            [0, 1, 2],
            id="or",
        ),
        pytest.param(
            MetadataFilter.and_(
                [
                    MetadataFilter.eq("key", "value"),
                    MetadataFilter.or_(
                        [
                            MetadataFilter.eq("key", "other_value"),
                            MetadataFilter.eq("other_key", "other_value"),
                        ]
                    ),
                ]
            ),
            [1],
            id="and-nested",
        ),
        pytest.param(
            MetadataFilter.or_(
                [
                    MetadataFilter.eq("key", "value"),
                    MetadataFilter.and_(
                        [
                            MetadataFilter.eq("key", "other_value"),
                            MetadataFilter.in_(
                                "other_key", ["some_value", "other_value"]
                            ),
                        ]
                    ),
                ]
            ),
            [0, 1],
            id="or-nested",
        ),
        pytest.param(
            MetadataFilter.and_(
                [MetadataFilter.in_("other_key", ["value", "other_value"])]
            ),
            [1, 3, 4],
            id="and-single",
        ),
        pytest.param(
            MetadataFilter.or_([MetadataFilter.eq("other_key", "other_value")]),
            [1, 4],
            id="or-single",
        ),
        pytest.param(MetadataFilter.eq("key", "value"), [0, 1], id="eq"),
        pytest.param(MetadataFilter.ne("key", "value"), [2, 5, 6], id="ne"),
        pytest.param(MetadataFilter.in_("key", ["foo", "bar"]), [5, 6], id="in"),
        pytest.param(
            MetadataFilter.not_in("key", ["foo", "bar"]), [0, 1, 2], id="not_in"
        ),
        pytest.param(None, [0, 1, 2, 3, 4, 5, 6], id="none"),
    ],
)


@metadata_filters
<<<<<<< HEAD
@pytest.mark.parametrize("source_storage_cls", [Chroma, LanceDB])
def test_smoke(
    tmp_local_root,
    source_storage_cls,
    metadata_filter,
    expected_idcs,
    chroma_override=False,
):
=======
@pytest.mark.parametrize(
    "source_storage_cls", set(SOURCE_STORAGES) - {RagnaDemoSourceStorage}
)
def test_smoke(tmp_local_root, source_storage_cls, metadata_filter, expected_idcs):
>>>>>>> 0f6693ba
    document_root = tmp_local_root / "documents"
    document_root.mkdir()
    documents = []
    for idx, meta_dict in METADATAS.items():
        path = document_root / str(idx)
        with open(path, "w") as file:
            file.write(f"The secret number is {idx}!\n")

        documents.append(
            LocalDocument.from_path(
                path,
                metadata=meta_dict | {"idx": idx},
                handler=PlainTextDocumentHandler(),
            )
        )

    source_storage = source_storage_cls()
    corpus_name = "default"

    source_storage.store(corpus_name, documents)

    prompt = "What is the secret number?"
    num_tokens = 4096
    sources = source_storage.retrieve(
        corpus_name=corpus_name,
        metadata_filter=metadata_filter,
        prompt=prompt,
        num_tokens=num_tokens,
    )

    if (
        not (
            source_storage_cls is Chroma
            and isinstance(metadata_filter, MetadataFilter)
            and metadata_filter.operator
            in {
                MetadataOperator.NE,
                MetadataOperator.NOT_IN,
            }
        )
        or chroma_override
    ):
        actual_idcs = sorted(map(int, (source.document_name for source in sources)))
        assert actual_idcs == expected_idcs

    # Should be able to call .store() multiple times
    source_storage.store(corpus_name, documents)


@pytest.mark.parametrize(
    ("metadata_filter", "expected_idcs"),
    [
        pytest.param(MetadataFilter.ne("key", "value"), [2, 3, 4, 5, 6], id="ne"),
        pytest.param(
            MetadataFilter.not_in("key", ["foo", "bar"]), [0, 1, 2, 3, 4], id="not_in"
        ),
    ],
)
def test_chroma_ne_nin_non_existing_keys(
    tmp_local_root, metadata_filter, expected_idcs
):
    # See https://github.com/Quansight/ragna/issues/523 for details
    test_smoke(
        tmp_local_root, Chroma, metadata_filter, expected_idcs, chroma_override=True
    )


@pytest.mark.parametrize("source_storage_cls", [Chroma, LanceDB])
def test_corpus_names(tmp_local_root, source_storage_cls):
    document_root = tmp_local_root / "documents"
    document_root.mkdir()

    secret_corpus_name = "secret_corpus"
    secret_path = document_root / "secret_doc"
    secret = "42"
    with open(secret_path, "w") as file:
        file.write(f"The secret is {secret}!\n")
    secret_document = LocalDocument.from_path(
        secret_path,
        handler=PlainTextDocumentHandler(),
    )

    dummy_corpus_name = "dummy_corpus"
    dummy_path = document_root / "dummy_doc"
    with open(dummy_path, "w") as file:
        file.write("Dummy Doc!\n")
    dummy_document = LocalDocument.from_path(
        dummy_path,
        handler=PlainTextDocumentHandler(),
    )

    source_storage = source_storage_cls()

    assert source_storage.list_corpuses() == []
    source_storage.store(secret_corpus_name, [secret_document])
    source_storage.store(dummy_corpus_name, [dummy_document])

    assert set(source_storage.list_corpuses()) == {
        dummy_corpus_name,
        secret_corpus_name,
    }

    prompt = "What is the secret number?"
    num_tokens = 4096

    secret_sources = source_storage.retrieve(
        corpus_name=secret_corpus_name,
        prompt=prompt,
        metadata_filter=None,
        num_tokens=num_tokens,
    )
    assert secret in secret_sources[0].content

    dummy_sources = source_storage.retrieve(
        corpus_name=dummy_corpus_name,
        prompt=prompt,
        metadata_filter=None,
        num_tokens=num_tokens,
    )
    assert secret not in dummy_sources[0].content


@pytest.mark.parametrize("cls", SOURCE_STORAGES)
def test_no_corpuses_error(tmp_local_root, cls):
    source_storage = cls()

    raises_error = pytest.raises(RagnaException, match="No corpuses available")

    with raises_error:
        source_storage.list_metadata(corpus_name="")

    with raises_error:
        source_storage.retrieve(corpus_name="", metadata_filter=None, prompt="")


@pytest.mark.parametrize("cls", SOURCE_STORAGES)
def test_non_existing_corpus_error(tmp_local_root, cls):
    document_root = tmp_local_root / "documents"
    document_root.mkdir()

    document_path = document_root / "document.txt"
    with open(document_path, "w") as file:
        file.write("!")
    document = LocalDocument.from_path(document_path)

    source_storage = cls()
    source_storage.store(corpus_name="default", documents=[document])

    unknown_corpus_name = "unknown"
    raises_error = pytest.raises(RagnaException, match="Corpus does not exist")

    with raises_error:
        source_storage.list_metadata(corpus_name=unknown_corpus_name)

    with raises_error:
        source_storage.retrieve(
            corpus_name=unknown_corpus_name, metadata_filter=None, prompt=""
        )


@pytest.mark.parametrize("cls", SOURCE_STORAGES)
def test_list_metadata(tmp_local_root, cls):
    document_root = tmp_local_root / "documents"
    document_root.mkdir()

    documents = []
    for idx in range(5):
        path = (document_root / f"document{idx}").with_suffix(
            random.choice([".txt", ".md"])
        )
        with open(path, "w") as file:
            file.write(
                "".join(random.choices(string.ascii_letters, k=random.randint(1, 10)))
            )
        documents.append(LocalDocument.from_path(path))

    corpuses = {
        "corpus0": documents[: len(documents) // 2],
        "corpus1": documents[len(documents) // 2 :],
    }

    source_storage = cls()
    expected_metadata = {}
    for corpus_name, documents in corpuses.items():
        source_storage.store(corpus_name, documents)

        corpus_metadata = defaultdict(set)
        for document in documents:
            corpus_metadata["document_id"].add(str(document.id))
            corpus_metadata["document_name"].add(document.name)
            for key, value in document.metadata.items():
                corpus_metadata[key].add(value)

        expected_metadata[corpus_name] = {
            key: ({type(value).__name__ for value in values}.pop(), values)
            for key, values in corpus_metadata.items()
        }

    # We don't impose an order of the available values so we turn them into a set
    actual_metadata = {
        corpus_name: {
            key: (type_, set(values)) for key, (type_, values) in metadata.items()
        }
        for corpus_name, metadata in source_storage.list_metadata().items()
    }

    assert actual_metadata == expected_metadata<|MERGE_RESOLUTION|>--- conflicted
+++ resolved
@@ -104,8 +104,9 @@
 
 
 @metadata_filters
-<<<<<<< HEAD
-@pytest.mark.parametrize("source_storage_cls", [Chroma, LanceDB])
+@pytest.mark.parametrize(
+    "source_storage_cls", set(SOURCE_STORAGES) - {RagnaDemoSourceStorage}
+)
 def test_smoke(
     tmp_local_root,
     source_storage_cls,
@@ -113,12 +114,6 @@
     expected_idcs,
     chroma_override=False,
 ):
-=======
-@pytest.mark.parametrize(
-    "source_storage_cls", set(SOURCE_STORAGES) - {RagnaDemoSourceStorage}
-)
-def test_smoke(tmp_local_root, source_storage_cls, metadata_filter, expected_idcs):
->>>>>>> 0f6693ba
     document_root = tmp_local_root / "documents"
     document_root.mkdir()
     documents = []
